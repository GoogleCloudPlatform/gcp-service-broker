#data
<body><template>Hello</template>
#errors
#document
| <html>
|   <head>
|   <body>
|     <template>
|       content
|         "Hello"

#data
<template>Hello</template>
#errors
#document
| <html>
|   <head>
|     <template>
|       content
|         "Hello"
|   <body>

#data
<template></template><div></div>
#errors
#document
| <html>
|   <head>
|     <template>
|       content
|   <body>
|     <div>

#data
<html><template>Hello</template>
#errors
#document
| <html>
|   <head>
|     <template>
|       content
|         "Hello"
|   <body>

#data
<head><template><div></div></template></head>
#errors
#document
| <html>
|   <head>
|     <template>
|       content
|         <div>
|   <body>

#data
<div><template><div><span></template><b>
#errors
#document
| <html>
|   <head>
|   <body>
|     <div>
|       <template>
|         content
|           <div>
|             <span>
|       <b>

#data
<div><template></div>Hello
#errors
#document
| <html>
|   <head>
|   <body>
|     <div>
|       <template>
|         content
|           "Hello"

#data
<div></template></div>
#errors
#document
| <html>
|   <head>
|   <body>
|     <div>

#data
<table><template></template></table>
#errors
#document
| <html>
|   <head>
|   <body>
|     <table>
|       <template>
|         content

#data
<table><template></template></div>
#errors
#document
| <html>
|   <head>
|   <body>
|     <table>
|       <template>
|         content

#data
<table><div><template></template></div>
#errors
#document
| <html>
|   <head>
|   <body>
|     <div>
|       <template>
|         content
|     <table>

#data
<table><template></template><div></div>
#errors
#document
| <html>
|   <head>
|   <body>
|     <div>
|     <table>
|       <template>
|         content

#data
<table>   <template></template></table>
#errors
#document
| <html>
|   <head>
|   <body>
|     <table>
|       "   "
|       <template>
|         content

#data
<table><tbody><template></template></tbody>
#errors
#document
| <html>
|   <head>
|   <body>
|     <table>
|       <tbody>
|         <template>
|           content

#data
<table><tbody><template></tbody></template>
#errors
#document
| <html>
|   <head>
|   <body>
|     <table>
|       <tbody>
|         <template>
|           content

#data
<table><tbody><template></template></tbody></table>
#errors
#document
| <html>
|   <head>
|   <body>
|     <table>
|       <tbody>
|         <template>
|           content

#data
<table><thead><template></template></thead>
#errors
#document
| <html>
|   <head>
|   <body>
|     <table>
|       <thead>
|         <template>
|           content

#data
<table><tfoot><template></template></tfoot>
#errors
#document
| <html>
|   <head>
|   <body>
|     <table>
|       <tfoot>
|         <template>
|           content

#data
<select><template></template></select>
#errors
#document
| <html>
|   <head>
|   <body>
|     <select>
|       <template>
|         content

#data
<select><template><option></option></template></select>
#errors
#document
| <html>
|   <head>
|   <body>
|     <select>
|       <template>
|         content
|           <option>

#data
<template><option></option></select><option></option></template>
#errors
#document
| <html>
|   <head>
|     <template>
|       content
|         <option>
|         <option>
|   <body>

#data
<select><template></template><option></select>
#errors
#document
| <html>
|   <head>
|   <body>
|     <select>
|       <template>
|         content
|       <option>

#data
<select><option><template></template></select>
#errors
#document
| <html>
|   <head>
|   <body>
|     <select>
|       <option>
|         <template>
|           content

#data
<select><template>
#errors
#document
| <html>
|   <head>
|   <body>
|     <select>
|       <template>
|         content

#data
<select><option></option><template>
#errors
#document
| <html>
|   <head>
|   <body>
|     <select>
|       <option>
|       <template>
|         content

#data
<select><option></option><template><option>
#errors
#document
| <html>
|   <head>
|   <body>
|     <select>
|       <option>
|       <template>
|         content
|           <option>

#data
<table><thead><template><td></template></table>
#errors
#document
| <html>
|   <head>
|   <body>
|     <table>
|       <thead>
|         <template>
|           content
|             <td>

#data
<table><template><thead></template></table>
#errors
#document
| <html>
|   <head>
|   <body>
|     <table>
|       <template>
|         content
|           <thead>

#data
<body><table><template><td></tr><div></template></table>
#errors
#document
| <html>
|   <head>
|   <body>
|     <table>
|       <template>
|         content
|           <td>
|             <div>

#data
<table><template><thead></template></thead></table>
#errors
#document
| <html>
|   <head>
|   <body>
|     <table>
|       <template>
|         content
|           <thead>

#data
<table><thead><template><tr></template></table>
#errors
#document
| <html>
|   <head>
|   <body>
|     <table>
|       <thead>
|         <template>
|           content
|             <tr>

#data
<table><template><tr></template></table>
#errors
#document
| <html>
|   <head>
|   <body>
|     <table>
|       <template>
|         content
|           <tr>

#data
<table><tr><template><td>
#errors
#document
| <html>
|   <head>
|   <body>
|     <table>
|       <tbody>
|         <tr>
|           <template>
|             content
|               <td>

#data
<table><template><tr><template><td></template></tr></template></table>
#errors
#document
| <html>
|   <head>
|   <body>
|     <table>
|       <template>
|         content
|           <tr>
|             <template>
|               content
|                 <td>

#data
<table><template><tr><template><td></td></template></tr></template></table>
#errors
#document
| <html>
|   <head>
|   <body>
|     <table>
|       <template>
|         content
|           <tr>
|             <template>
|               content
|                 <td>

#data
<table><template><td></template>
#errors
#document
| <html>
|   <head>
|   <body>
|     <table>
|       <template>
|         content
|           <td>

#data
<body><template><td></td></template>
#errors
#document
| <html>
|   <head>
|   <body>
|     <template>
|       content
|         <td>

#data
<body><template><template><tr></tr></template><td></td></template>
#errors
#document
| <html>
|   <head>
|   <body>
|     <template>
|       content
|         <template>
|           content
|             <tr>
|         <td>

#data
<table><colgroup><template><col>
#errors
#document
| <html>
|   <head>
|   <body>
|     <table>
|       <colgroup>
|         <template>
|           content
|             <col>

#data
<frameset><template><frame></frame></template></frameset>
#errors
#document
| <html>
|   <head>
|   <frameset>
|     <frame>

#data
<template><frame></frame></frameset><frame></frame></template>
#errors
#document
| <html>
|   <head>
|     <template>
|       content
|   <body>

#data
<template><div><frameset><span></span></div><span></span></template>
#errors
#document
| <html>
|   <head>
|     <template>
|       content
|         <div>
|           <span>
|         <span>
|   <body>

#data
<body><template><div><frameset><span></span></div><span></span></template></body>
#errors
#document
| <html>
|   <head>
|   <body>
|     <template>
|       content
|         <div>
|           <span>
|         <span>

#data
<body><template><script>var i = 1;</script><td></td></template>
#errors
#document
| <html>
|   <head>
|   <body>
|     <template>
|       content
|         <script>
|           "var i = 1;"
|         <td>

#data
<body><template><tr><div></div></tr></template>
#errors
#document
| <html>
|   <head>
|   <body>
|     <template>
|       content
|         <tr>
|         <div>

#data
<body><template><tr></tr><td></td></template>
#errors
#document
| <html>
|   <head>
|   <body>
|     <template>
|       content
|         <tr>
|         <tr>
|           <td>

#data
<body><template><td></td></tr><td></td></template>
#errors
#document
| <html>
|   <head>
|   <body>
|     <template>
|       content
|         <td>
|         <td>

#data
<body><template><td></td><tbody><td></td></template>
#errors
#document
| <html>
|   <head>
|   <body>
|     <template>
|       content
|         <td>
|         <td>

#data
<body><template><td></td><caption></caption><td></td></template>
#errors
#document
| <html>
|   <head>
|   <body>
|     <template>
|       content
|         <td>
|         <td>

#data
<body><template><td></td><colgroup></caption><td></td></template>
#errors
#document
| <html>
|   <head>
|   <body>
|     <template>
|       content
|         <td>
|         <td>

#data
<body><template><td></td></table><td></td></template>
#errors
#document
| <html>
|   <head>
|   <body>
|     <template>
|       content
|         <td>
|         <td>

#data
<body><template><tr></tr><tbody><tr></tr></template>
#errors
#document
| <html>
|   <head>
|   <body>
|     <template>
|       content
|         <tr>
|         <tr>

#data
<body><template><tr></tr><caption><tr></tr></template>
#errors
#document
| <html>
|   <head>
|   <body>
|     <template>
|       content
|         <tr>
|         <tr>

#data
<body><template><tr></tr></table><tr></tr></template>
#errors
#document
| <html>
|   <head>
|   <body>
|     <template>
|       content
|         <tr>
|         <tr>

#data
<body><template><thead></thead><caption></caption><tbody></tbody></template>
#errors
#document
| <html>
|   <head>
|   <body>
|     <template>
|       content
|         <thead>
|         <caption>
|         <tbody>

#data
<body><template><thead></thead></table><tbody></tbody></template></body>
#errors
#document
| <html>
|   <head>
|   <body>
|     <template>
|       content
|         <thead>
|         <tbody>

#data
<body><template><div><tr></tr></div></template>
#errors
#document
| <html>
|   <head>
|   <body>
|     <template>
|       content
|         <div>

#data
<body><template><em>Hello</em></template>
#errors
#document
| <html>
|   <head>
|   <body>
|     <template>
|       content
|         <em>
|           "Hello"

#data
<body><template><!--comment--></template>
#errors
#document
| <html>
|   <head>
|   <body>
|     <template>
|       content
|         <!-- comment -->

#data
<body><template><style></style><td></td></template>
#errors
#document
| <html>
|   <head>
|   <body>
|     <template>
|       content
|         <style>
|         <td>

#data
<body><template><meta><td></td></template>
#errors
#document
| <html>
|   <head>
|   <body>
|     <template>
|       content
|         <meta>
|         <td>

#data
<body><template><link><td></td></template>
#errors
#document
| <html>
|   <head>
|   <body>
|     <template>
|       content
|         <link>
|         <td>

#data
<body><template><template><tr></tr></template><td></td></template>
#errors
#document
| <html>
|   <head>
|   <body>
|     <template>
|       content
|         <template>
|           content
|             <tr>
|         <td>

#data
<body><table><colgroup><template><col></col></template></colgroup></table></body>
#errors
#document
| <html>
|   <head>
|   <body>
|     <table>
|       <colgroup>
|         <template>
|           content
|             <col>

#data
<body a=b><template><div></div><body c=d><div></div></body></template></body>
#errors
#document
| <html>
|   <head>
|   <body>
|     a="b"
|     <template>
|       content
|         <div>
|         <div>

#data
<html a=b><template><div><html b=c><span></template>
#errors
#document
| <html>
|   a="b"
|   <head>
|     <template>
|       content
|         <div>
|           <span>
|   <body>

#data
<html a=b><template><col></col><html b=c><col></col></template>
#errors
#document
| <html>
|   a="b"
|   <head>
|     <template>
|       content
|         <col>
|         <col>
|   <body>

#data
<html a=b><template><frame></frame><html b=c><frame></frame></template>
#errors
#document
| <html>
|   a="b"
|   <head>
|     <template>
|       content
|   <body>

#data
<body><template><tr></tr><template></template><td></td></template>
#errors
#document
| <html>
|   <head>
|   <body>
|     <template>
|       content
|         <tr>
|         <template>
|           content
|         <tr>
|           <td>

#data
<body><template><thead></thead><template><tr></tr></template><tr></tr><tfoot></tfoot></template>
#errors
#document
| <html>
|   <head>
|   <body>
|     <template>
|       content
|         <thead>
|         <template>
|           content
|             <tr>
|         <tbody>
|           <tr>
|         <tfoot>

#data
<body><template><template><b><template></template></template>text</template>
#errors
#document
| <html>
|   <head>
|   <body>
|     <template>
|       content
|         <template>
|           content
|             <b>
|               <template>
|                 content
|         "text"

#data
<body><template><col><colgroup>
#errors
#document
| <html>
|   <head>
|   <body>
|     <template>
|       content
|         <col>

#data
<body><template><col></colgroup>
#errors
#document
| <html>
|   <head>
|   <body>
|     <template>
|       content
|         <col>

#data
<body><template><col><colgroup></template></body>
#errors
#document
| <html>
|   <head>
|   <body>
|     <template>
|       content
|         <col>

#data
<body><template><col><div>
#errors
#document
| <html>
|   <head>
|   <body>
|     <template>
|       content
|         <col>

#data
<body><template><col></div>
#errors
#document
| <html>
|   <head>
|   <body>
|     <template>
|       content
|         <col>

#data
<body><template><col>Hello
#errors
#document
| <html>
|   <head>
|   <body>
|     <template>
|       content
|         <col>

#data
<body><template><i><menu>Foo</i>
#errors
#document
| <html>
|   <head>
|   <body>
|     <template>
|       content
|         <i>
|         <menu>
|           <i>
|             "Foo"

#data
<body><template></div><div>Foo</div><template></template><tr></tr>
#errors
#document
| <html>
|   <head>
|   <body>
|     <template>
|       content
|         <div>
|           "Foo"
|         <template>
|           content

#data
<body><div><template></div><tr><td>Foo</td></tr></template>
#errors
#document
| <html>
|   <head>
|   <body>
|     <div>
|       <template>
|         content
|           <tr>
|             <td>
|               "Foo"

#data
<template></figcaption><sub><table></table>
#errors
#document
| <html>
|   <head>
|     <template>
|       content
|         <sub>
|           <table>
|   <body>

#data
<template><template>
#errors
#document
| <html>
|   <head>
|     <template>
|       content
|         <template>
|           content
|   <body>

#data
<template><div>
#errors
#document
| <html>
|   <head>
|     <template>
|       content
|         <div>
|   <body>

#data
<template><template><div>
#errors
#document
| <html>
|   <head>
|     <template>
|       content
|         <template>
|           content
|             <div>
|   <body>

#data
<template><template><table>
#errors
#document
| <html>
|   <head>
|     <template>
|       content
|         <template>
|           content
|             <table>
|   <body>

#data
<template><template><tbody>
#errors
#document
| <html>
|   <head>
|     <template>
|       content
|         <template>
|           content
|             <tbody>
|   <body>

#data
<template><template><tr>
#errors
#document
| <html>
|   <head>
|     <template>
|       content
|         <template>
|           content
|             <tr>
|   <body>

#data
<template><template><td>
#errors
#document
| <html>
|   <head>
|     <template>
|       content
|         <template>
|           content
|             <td>
|   <body>

#data
<template><template><caption>
#errors
#document
| <html>
|   <head>
|     <template>
|       content
|         <template>
|           content
|             <caption>
|   <body>

#data
<template><template><colgroup>
#errors
#document
| <html>
|   <head>
|     <template>
|       content
|         <template>
|           content
|             <colgroup>
|   <body>

#data
<template><template><col>
#errors
#document
| <html>
|   <head>
|     <template>
|       content
|         <template>
|           content
|             <col>
|   <body>

#data
<template><template><tbody><select>
#errors
#document
| <html>
|   <head>
|     <template>
|       content
|         <template>
|           content
|             <tbody>
|             <select>
|   <body>

#data
<<<<<<< HEAD
=======
<template><template><table>Foo
#errors
#document
| <html>
|   <head>
|     <template>
|       content
|         <template>
|           content
|             "Foo"
|             <table>
|   <body>

#data
>>>>>>> 67c2e44e
<template><template><frame>
#errors
#document
| <html>
|   <head>
|     <template>
|       content
|         <template>
|           content
|   <body>

#data
<template><template><script>var i
#errors
#document
| <html>
|   <head>
|     <template>
|       content
|         <template>
|           content
|             <script>
|               "var i"
|   <body>

#data
<template><template><style>var i
#errors
#document
| <html>
|   <head>
|     <template>
|       content
|         <template>
|           content
|             <style>
|               "var i"
|   <body>

#data
<template><table></template><body><span>Foo
#errors
#document
| <html>
|   <head>
|     <template>
|       content
|         <table>
|   <body>
|     <span>
|       "Foo"

#data
<template><td></template><body><span>Foo
#errors
#document
| <html>
|   <head>
|     <template>
|       content
|         <td>
|   <body>
|     <span>
|       "Foo"

#data
<template><object></template><body><span>Foo
#errors
#document
| <html>
|   <head>
|     <template>
|       content
|         <object>
|   <body>
|     <span>
|       "Foo"

#data
<template><svg><template>
#errors
#document
| <html>
|   <head>
|     <template>
|       content
|         <svg svg>
|           <svg template>
|   <body>

#data
<template><svg><foo><template><foreignObject><div></template><div>
#errors
#document
| <html>
|   <head>
|     <template>
|       content
|         <svg svg>
|           <svg foo>
|             <svg template>
|               <svg foreignObject>
|                 <div>
|   <body>
|     <div>

#data
<dummy><template><span></dummy>
#errors
#document
| <html>
|   <head>
|   <body>
|     <dummy>
|       <template>
|         content
|           <span>

#data
<body><table><tr><td><select><template>Foo</template><caption>A</table>
#errors
#document
| <html>
|   <head>
|   <body>
|     <table>
|       <tbody>
|         <tr>
|           <td>
|             <select>
|               <template>
|                 content
|                   "Foo"
|       <caption>
|         "A"

#data
<body></body><template>
#errors
#document
| <html>
|   <head>
|   <body>
|     <template>
|       content

#data
<head></head><template>
#errors
#document
| <html>
|   <head>
|     <template>
|       content
|   <body>

#data
<head></head><template>Foo</template>
#errors
#document
| <html>
|   <head>
|     <template>
|       content
|         "Foo"
|   <body>

#data
<template><a><table><a>
#errors
#document
| <html>
|   <head>
|     <template>
|       content
|         <a>
|           <a>
|           <table>
|   <body><|MERGE_RESOLUTION|>--- conflicted
+++ resolved
@@ -1023,140 +1023,6 @@
 |         <template>
 |           content
 |             <div>
-|   <body>
-
-#data
-<template><template><table>
-#errors
-#document
-| <html>
-|   <head>
-|     <template>
-|       content
-|         <template>
-|           content
-|             <table>
-|   <body>
-
-#data
-<template><template><tbody>
-#errors
-#document
-| <html>
-|   <head>
-|     <template>
-|       content
-|         <template>
-|           content
-|             <tbody>
-|   <body>
-
-#data
-<template><template><tr>
-#errors
-#document
-| <html>
-|   <head>
-|     <template>
-|       content
-|         <template>
-|           content
-|             <tr>
-|   <body>
-
-#data
-<template><template><td>
-#errors
-#document
-| <html>
-|   <head>
-|     <template>
-|       content
-|         <template>
-|           content
-|             <td>
-|   <body>
-
-#data
-<template><template><caption>
-#errors
-#document
-| <html>
-|   <head>
-|     <template>
-|       content
-|         <template>
-|           content
-|             <caption>
-|   <body>
-
-#data
-<template><template><colgroup>
-#errors
-#document
-| <html>
-|   <head>
-|     <template>
-|       content
-|         <template>
-|           content
-|             <colgroup>
-|   <body>
-
-#data
-<template><template><col>
-#errors
-#document
-| <html>
-|   <head>
-|     <template>
-|       content
-|         <template>
-|           content
-|             <col>
-|   <body>
-
-#data
-<template><template><tbody><select>
-#errors
-#document
-| <html>
-|   <head>
-|     <template>
-|       content
-|         <template>
-|           content
-|             <tbody>
-|             <select>
-|   <body>
-
-#data
-<<<<<<< HEAD
-=======
-<template><template><table>Foo
-#errors
-#document
-| <html>
-|   <head>
-|     <template>
-|       content
-|         <template>
-|           content
-|             "Foo"
-|             <table>
-|   <body>
-
-#data
->>>>>>> 67c2e44e
-<template><template><frame>
-#errors
-#document
-| <html>
-|   <head>
-|     <template>
-|       content
-|         <template>
-|           content
 |   <body>
 
 #data
