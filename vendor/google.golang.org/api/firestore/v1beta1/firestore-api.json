{
  "auth": {
    "oauth2": {
      "scopes": {
        "https://www.googleapis.com/auth/cloud-platform": {
          "description": "View and manage your data across Google Cloud Platform services"
        },
        "https://www.googleapis.com/auth/datastore": {
          "description": "View and manage your Google Cloud Datastore data"
        }
      }
    }
  },
  "basePath": "",
  "baseUrl": "https://firestore.googleapis.com/",
  "batchPath": "batch",
  "canonicalName": "Firestore",
  "description": "Accesses the NoSQL document database built for automatic scaling, high performance, and ease of application development.\n",
  "discoveryVersion": "v1",
  "documentationLink": "https://cloud.google.com/firestore",
  "fullyEncodeReservedExpansion": true,
  "icons": {
    "x16": "http://www.google.com/images/icons/product/search-16.gif",
    "x32": "http://www.google.com/images/icons/product/search-32.gif"
  },
  "id": "firestore:v1beta1",
  "kind": "discovery#restDescription",
  "name": "firestore",
  "ownerDomain": "google.com",
  "ownerName": "Google",
  "parameters": {
    "$.xgafv": {
      "description": "V1 error format.",
      "enum": [
        "1",
        "2"
      ],
      "enumDescriptions": [
        "v1 error format",
        "v2 error format"
      ],
      "location": "query",
      "type": "string"
    },
    "access_token": {
      "description": "OAuth access token.",
      "location": "query",
      "type": "string"
    },
    "alt": {
      "default": "json",
      "description": "Data format for response.",
      "enum": [
        "json",
        "media",
        "proto"
      ],
      "enumDescriptions": [
        "Responses with Content-Type of application/json",
        "Media download with context-dependent Content-Type",
        "Responses with Content-Type of application/x-protobuf"
      ],
      "location": "query",
      "type": "string"
    },
    "callback": {
      "description": "JSONP",
      "location": "query",
      "type": "string"
    },
    "fields": {
      "description": "Selector specifying which fields to include in a partial response.",
      "location": "query",
      "type": "string"
    },
    "key": {
      "description": "API key. Your API key identifies your project and provides you with API access, quota, and reports. Required unless you provide an OAuth 2.0 token.",
      "location": "query",
      "type": "string"
    },
    "oauth_token": {
      "description": "OAuth 2.0 token for the current user.",
      "location": "query",
      "type": "string"
    },
    "prettyPrint": {
      "default": "true",
      "description": "Returns response with indentations and line breaks.",
      "location": "query",
      "type": "boolean"
    },
    "quotaUser": {
      "description": "Available to use for quota purposes for server-side applications. Can be any arbitrary string assigned to a user, but should not exceed 40 characters.",
      "location": "query",
      "type": "string"
    },
    "uploadType": {
      "description": "Legacy upload protocol for media (e.g. \"media\", \"multipart\").",
      "location": "query",
      "type": "string"
    },
    "upload_protocol": {
      "description": "Upload protocol for media (e.g. \"raw\", \"multipart\").",
      "location": "query",
      "type": "string"
    }
  },
  "protocol": "rest",
  "resources": {
    "projects": {
      "resources": {
        "databases": {
          "methods": {
            "exportDocuments": {
              "description": "Exports a copy of all or a subset of documents from Google Cloud Firestore\nto another storage system, such as Google Cloud Storage. Recent updates to\ndocuments may not be reflected in the export. The export occurs in the\nbackground and its progress can be monitored and managed via the\nOperation resource that is created. The output of an export may only be\nused once the associated operation is done. If an export operation is\ncancelled before completion it may leave partial data behind in Google\nCloud Storage.",
              "flatPath": "v1beta1/projects/{projectsId}/databases/{databasesId}:exportDocuments",
              "httpMethod": "POST",
              "id": "firestore.projects.databases.exportDocuments",
              "parameterOrder": [
                "name"
              ],
              "parameters": {
                "name": {
                  "description": "Database to export. Should be of the form:\n`projects/{project_id}/databases/{database_id}`.",
                  "location": "path",
                  "pattern": "^projects/[^/]+/databases/[^/]+$",
                  "required": true,
                  "type": "string"
                }
              },
              "path": "v1beta1/{+name}:exportDocuments",
              "request": {
                "$ref": "GoogleFirestoreAdminV1beta1ExportDocumentsRequest"
              },
              "response": {
                "$ref": "GoogleLongrunningOperation"
              },
              "scopes": [
                "https://www.googleapis.com/auth/cloud-platform",
                "https://www.googleapis.com/auth/datastore"
              ]
            },
            "importDocuments": {
              "description": "Imports documents into Google Cloud Firestore. Existing documents with the\nsame name are overwritten. The import occurs in the background and its\nprogress can be monitored and managed via the Operation resource that is\ncreated. If an ImportDocuments operation is cancelled, it is possible\nthat a subset of the data has already been imported to Cloud Firestore.",
              "flatPath": "v1beta1/projects/{projectsId}/databases/{databasesId}:importDocuments",
              "httpMethod": "POST",
              "id": "firestore.projects.databases.importDocuments",
              "parameterOrder": [
                "name"
              ],
              "parameters": {
                "name": {
                  "description": "Database to import into. Should be of the form:\n`projects/{project_id}/databases/{database_id}`.",
                  "location": "path",
                  "pattern": "^projects/[^/]+/databases/[^/]+$",
                  "required": true,
                  "type": "string"
                }
              },
              "path": "v1beta1/{+name}:importDocuments",
              "request": {
                "$ref": "GoogleFirestoreAdminV1beta1ImportDocumentsRequest"
              },
              "response": {
                "$ref": "GoogleLongrunningOperation"
              },
              "scopes": [
                "https://www.googleapis.com/auth/cloud-platform",
                "https://www.googleapis.com/auth/datastore"
              ]
            }
          },
          "resources": {
            "documents": {
              "methods": {
                "batchGet": {
                  "description": "Gets multiple documents.\n\nDocuments returned by this method are not guaranteed to be returned in the\nsame order that they were requested.",
                  "flatPath": "v1beta1/projects/{projectsId}/databases/{databasesId}/documents:batchGet",
                  "httpMethod": "POST",
                  "id": "firestore.projects.databases.documents.batchGet",
                  "parameterOrder": [
                    "database"
                  ],
                  "parameters": {
                    "database": {
                      "description": "The database name. In the format:\n`projects/{project_id}/databases/{database_id}`.",
                      "location": "path",
                      "pattern": "^projects/[^/]+/databases/[^/]+$",
                      "required": true,
                      "type": "string"
                    }
                  },
                  "path": "v1beta1/{+database}/documents:batchGet",
                  "request": {
                    "$ref": "BatchGetDocumentsRequest"
                  },
                  "response": {
                    "$ref": "BatchGetDocumentsResponse"
                  },
                  "scopes": [
                    "https://www.googleapis.com/auth/cloud-platform",
                    "https://www.googleapis.com/auth/datastore"
                  ]
                },
                "beginTransaction": {
                  "description": "Starts a new transaction.",
                  "flatPath": "v1beta1/projects/{projectsId}/databases/{databasesId}/documents:beginTransaction",
                  "httpMethod": "POST",
                  "id": "firestore.projects.databases.documents.beginTransaction",
                  "parameterOrder": [
                    "database"
                  ],
                  "parameters": {
                    "database": {
                      "description": "The database name. In the format:\n`projects/{project_id}/databases/{database_id}`.",
                      "location": "path",
                      "pattern": "^projects/[^/]+/databases/[^/]+$",
                      "required": true,
                      "type": "string"
                    }
                  },
                  "path": "v1beta1/{+database}/documents:beginTransaction",
                  "request": {
                    "$ref": "BeginTransactionRequest"
                  },
                  "response": {
                    "$ref": "BeginTransactionResponse"
                  },
                  "scopes": [
                    "https://www.googleapis.com/auth/cloud-platform",
                    "https://www.googleapis.com/auth/datastore"
                  ]
                },
                "commit": {
                  "description": "Commits a transaction, while optionally updating documents.",
                  "flatPath": "v1beta1/projects/{projectsId}/databases/{databasesId}/documents:commit",
                  "httpMethod": "POST",
                  "id": "firestore.projects.databases.documents.commit",
                  "parameterOrder": [
                    "database"
                  ],
                  "parameters": {
                    "database": {
                      "description": "The database name. In the format:\n`projects/{project_id}/databases/{database_id}`.",
                      "location": "path",
                      "pattern": "^projects/[^/]+/databases/[^/]+$",
                      "required": true,
                      "type": "string"
                    }
                  },
                  "path": "v1beta1/{+database}/documents:commit",
                  "request": {
                    "$ref": "CommitRequest"
                  },
                  "response": {
                    "$ref": "CommitResponse"
                  },
                  "scopes": [
                    "https://www.googleapis.com/auth/cloud-platform",
                    "https://www.googleapis.com/auth/datastore"
                  ]
                },
                "createDocument": {
                  "description": "Creates a new document.",
                  "flatPath": "v1beta1/projects/{projectsId}/databases/{databasesId}/documents/{documentsId}/{collectionId}",
                  "httpMethod": "POST",
                  "id": "firestore.projects.databases.documents.createDocument",
                  "parameterOrder": [
                    "parent",
                    "collectionId"
                  ],
                  "parameters": {
                    "collectionId": {
                      "description": "The collection ID, relative to `parent`, to list. For example: `chatrooms`.",
                      "location": "path",
                      "required": true,
                      "type": "string"
                    },
                    "documentId": {
                      "description": "The client-assigned document ID to use for this document.\n\nOptional. If not specified, an ID will be assigned by the service.",
                      "location": "query",
                      "type": "string"
                    },
                    "mask.fieldPaths": {
                      "description": "The list of field paths in the mask. See Document.fields for a field\npath syntax reference.",
                      "location": "query",
                      "repeated": true,
                      "type": "string"
                    },
                    "parent": {
                      "description": "The parent resource. For example:\n`projects/{project_id}/databases/{database_id}/documents` or\n`projects/{project_id}/databases/{database_id}/documents/chatrooms/{chatroom_id}`",
                      "location": "path",
                      "pattern": "^projects/[^/]+/databases/[^/]+/documents/.+$",
                      "required": true,
                      "type": "string"
                    }
                  },
                  "path": "v1beta1/{+parent}/{collectionId}",
                  "request": {
                    "$ref": "Document"
                  },
                  "response": {
                    "$ref": "Document"
                  },
                  "scopes": [
                    "https://www.googleapis.com/auth/cloud-platform",
                    "https://www.googleapis.com/auth/datastore"
                  ]
                },
                "delete": {
                  "description": "Deletes a document.",
                  "flatPath": "v1beta1/projects/{projectsId}/databases/{databasesId}/documents/{documentsId}/{documentsId1}",
                  "httpMethod": "DELETE",
                  "id": "firestore.projects.databases.documents.delete",
                  "parameterOrder": [
                    "name"
                  ],
                  "parameters": {
                    "currentDocument.exists": {
                      "description": "When set to `true`, the target document must exist.\nWhen set to `false`, the target document must not exist.",
                      "location": "query",
                      "type": "boolean"
                    },
                    "currentDocument.updateTime": {
                      "description": "When set, the target document must exist and have been last updated at\nthat time.",
                      "format": "google-datetime",
                      "location": "query",
                      "type": "string"
                    },
                    "name": {
                      "description": "The resource name of the Document to delete. In the format:\n`projects/{project_id}/databases/{database_id}/documents/{document_path}`.",
                      "location": "path",
                      "pattern": "^projects/[^/]+/databases/[^/]+/documents/[^/]+/.+$",
                      "required": true,
                      "type": "string"
                    }
                  },
                  "path": "v1beta1/{+name}",
                  "response": {
                    "$ref": "Empty"
                  },
                  "scopes": [
                    "https://www.googleapis.com/auth/cloud-platform",
                    "https://www.googleapis.com/auth/datastore"
                  ]
                },
                "get": {
                  "description": "Gets a single document.",
                  "flatPath": "v1beta1/projects/{projectsId}/databases/{databasesId}/documents/{documentsId}/{documentsId1}",
                  "httpMethod": "GET",
                  "id": "firestore.projects.databases.documents.get",
                  "parameterOrder": [
                    "name"
                  ],
                  "parameters": {
                    "mask.fieldPaths": {
                      "description": "The list of field paths in the mask. See Document.fields for a field\npath syntax reference.",
                      "location": "query",
                      "repeated": true,
                      "type": "string"
                    },
                    "name": {
                      "description": "The resource name of the Document to get. In the format:\n`projects/{project_id}/databases/{database_id}/documents/{document_path}`.",
                      "location": "path",
                      "pattern": "^projects/[^/]+/databases/[^/]+/documents/[^/]+/.+$",
                      "required": true,
                      "type": "string"
                    },
                    "readTime": {
                      "description": "Reads the version of the document at the given time.\nThis may not be older than 60 seconds.",
                      "format": "google-datetime",
                      "location": "query",
                      "type": "string"
                    },
                    "transaction": {
                      "description": "Reads the document in a transaction.",
                      "format": "byte",
                      "location": "query",
                      "type": "string"
                    }
                  },
                  "path": "v1beta1/{+name}",
                  "response": {
                    "$ref": "Document"
                  },
                  "scopes": [
                    "https://www.googleapis.com/auth/cloud-platform",
                    "https://www.googleapis.com/auth/datastore"
                  ]
                },
                "list": {
                  "description": "Lists documents.",
                  "flatPath": "v1beta1/projects/{projectsId}/databases/{databasesId}/documents/{documentsId}/{documentsId1}/{collectionId}",
                  "httpMethod": "GET",
                  "id": "firestore.projects.databases.documents.list",
                  "parameterOrder": [
                    "parent",
                    "collectionId"
                  ],
                  "parameters": {
                    "collectionId": {
                      "description": "The collection ID, relative to `parent`, to list. For example: `chatrooms`\nor `messages`.",
                      "location": "path",
                      "required": true,
                      "type": "string"
                    },
                    "mask.fieldPaths": {
                      "description": "The list of field paths in the mask. See Document.fields for a field\npath syntax reference.",
                      "location": "query",
                      "repeated": true,
                      "type": "string"
                    },
                    "orderBy": {
                      "description": "The order to sort results by. For example: `priority desc, name`.",
                      "location": "query",
                      "type": "string"
                    },
                    "pageSize": {
                      "description": "The maximum number of documents to return.",
                      "format": "int32",
                      "location": "query",
                      "type": "integer"
                    },
                    "pageToken": {
                      "description": "The `next_page_token` value returned from a previous List request, if any.",
                      "location": "query",
                      "type": "string"
                    },
                    "parent": {
                      "description": "The parent resource name. In the format:\n`projects/{project_id}/databases/{database_id}/documents` or\n`projects/{project_id}/databases/{database_id}/documents/{document_path}`.\nFor example:\n`projects/my-project/databases/my-database/documents` or\n`projects/my-project/databases/my-database/documents/chatrooms/my-chatroom`",
                      "location": "path",
                      "pattern": "^projects/[^/]+/databases/[^/]+/documents/[^/]+/.+$",
                      "required": true,
                      "type": "string"
                    },
                    "readTime": {
                      "description": "Reads documents as they were at the given time.\nThis may not be older than 60 seconds.",
                      "format": "google-datetime",
                      "location": "query",
                      "type": "string"
                    },
                    "showMissing": {
                      "description": "If the list should show missing documents. A missing document is a\ndocument that does not exist but has sub-documents. These documents will\nbe returned with a key but will not have fields, Document.create_time,\nor Document.update_time set.\n\nRequests with `show_missing` may not specify `where` or\n`order_by`.",
                      "location": "query",
                      "type": "boolean"
                    },
                    "transaction": {
                      "description": "Reads documents in a transaction.",
                      "format": "byte",
                      "location": "query",
                      "type": "string"
                    }
                  },
                  "path": "v1beta1/{+parent}/{collectionId}",
                  "response": {
                    "$ref": "ListDocumentsResponse"
                  },
                  "scopes": [
                    "https://www.googleapis.com/auth/cloud-platform",
                    "https://www.googleapis.com/auth/datastore"
                  ]
                },
                "listCollectionIds": {
                  "description": "Lists all the collection IDs underneath a document.",
                  "flatPath": "v1beta1/projects/{projectsId}/databases/{databasesId}/documents/{documentsId}/{documentsId1}:listCollectionIds",
                  "httpMethod": "POST",
                  "id": "firestore.projects.databases.documents.listCollectionIds",
                  "parameterOrder": [
                    "parent"
                  ],
                  "parameters": {
                    "parent": {
                      "description": "The parent document. In the format:\n`projects/{project_id}/databases/{database_id}/documents/{document_path}`.\nFor example:\n`projects/my-project/databases/my-database/documents/chatrooms/my-chatroom`",
                      "location": "path",
                      "pattern": "^projects/[^/]+/databases/[^/]+/documents/[^/]+/.+$",
                      "required": true,
                      "type": "string"
                    }
                  },
                  "path": "v1beta1/{+parent}:listCollectionIds",
                  "request": {
                    "$ref": "ListCollectionIdsRequest"
                  },
                  "response": {
                    "$ref": "ListCollectionIdsResponse"
                  },
                  "scopes": [
                    "https://www.googleapis.com/auth/cloud-platform",
                    "https://www.googleapis.com/auth/datastore"
                  ]
                },
                "listen": {
                  "description": "Listens to changes.",
                  "flatPath": "v1beta1/projects/{projectsId}/databases/{databasesId}/documents:listen",
                  "httpMethod": "POST",
                  "id": "firestore.projects.databases.documents.listen",
                  "parameterOrder": [
                    "database"
                  ],
                  "parameters": {
                    "database": {
                      "description": "The database name. In the format:\n`projects/{project_id}/databases/{database_id}`.",
                      "location": "path",
                      "pattern": "^projects/[^/]+/databases/[^/]+$",
                      "required": true,
                      "type": "string"
                    }
                  },
                  "path": "v1beta1/{+database}/documents:listen",
                  "request": {
                    "$ref": "ListenRequest"
                  },
                  "response": {
                    "$ref": "ListenResponse"
                  },
                  "scopes": [
                    "https://www.googleapis.com/auth/cloud-platform",
                    "https://www.googleapis.com/auth/datastore"
                  ]
                },
                "patch": {
                  "description": "Updates or inserts a document.",
                  "flatPath": "v1beta1/projects/{projectsId}/databases/{databasesId}/documents/{documentsId}/{documentsId1}",
                  "httpMethod": "PATCH",
                  "id": "firestore.projects.databases.documents.patch",
                  "parameterOrder": [
                    "name"
                  ],
                  "parameters": {
                    "currentDocument.exists": {
                      "description": "When set to `true`, the target document must exist.\nWhen set to `false`, the target document must not exist.",
                      "location": "query",
                      "type": "boolean"
                    },
                    "currentDocument.updateTime": {
                      "description": "When set, the target document must exist and have been last updated at\nthat time.",
                      "format": "google-datetime",
                      "location": "query",
                      "type": "string"
                    },
                    "mask.fieldPaths": {
                      "description": "The list of field paths in the mask. See Document.fields for a field\npath syntax reference.",
                      "location": "query",
                      "repeated": true,
                      "type": "string"
                    },
                    "name": {
                      "description": "The resource name of the document, for example\n`projects/{project_id}/databases/{database_id}/documents/{document_path}`.",
                      "location": "path",
                      "pattern": "^projects/[^/]+/databases/[^/]+/documents/[^/]+/.+$",
                      "required": true,
                      "type": "string"
                    },
                    "updateMask.fieldPaths": {
                      "description": "The list of field paths in the mask. See Document.fields for a field\npath syntax reference.",
                      "location": "query",
                      "repeated": true,
                      "type": "string"
                    }
                  },
                  "path": "v1beta1/{+name}",
                  "request": {
                    "$ref": "Document"
                  },
                  "response": {
                    "$ref": "Document"
                  },
                  "scopes": [
                    "https://www.googleapis.com/auth/cloud-platform",
                    "https://www.googleapis.com/auth/datastore"
                  ]
                },
                "rollback": {
                  "description": "Rolls back a transaction.",
                  "flatPath": "v1beta1/projects/{projectsId}/databases/{databasesId}/documents:rollback",
                  "httpMethod": "POST",
                  "id": "firestore.projects.databases.documents.rollback",
                  "parameterOrder": [
                    "database"
                  ],
                  "parameters": {
                    "database": {
                      "description": "The database name. In the format:\n`projects/{project_id}/databases/{database_id}`.",
                      "location": "path",
                      "pattern": "^projects/[^/]+/databases/[^/]+$",
                      "required": true,
                      "type": "string"
                    }
                  },
                  "path": "v1beta1/{+database}/documents:rollback",
                  "request": {
                    "$ref": "RollbackRequest"
                  },
                  "response": {
                    "$ref": "Empty"
                  },
                  "scopes": [
                    "https://www.googleapis.com/auth/cloud-platform",
                    "https://www.googleapis.com/auth/datastore"
                  ]
                },
                "runQuery": {
                  "description": "Runs a query.",
                  "flatPath": "v1beta1/projects/{projectsId}/databases/{databasesId}/documents/{documentsId}/{documentsId1}:runQuery",
                  "httpMethod": "POST",
                  "id": "firestore.projects.databases.documents.runQuery",
                  "parameterOrder": [
                    "parent"
                  ],
                  "parameters": {
                    "parent": {
                      "description": "The parent resource name. In the format:\n`projects/{project_id}/databases/{database_id}/documents` or\n`projects/{project_id}/databases/{database_id}/documents/{document_path}`.\nFor example:\n`projects/my-project/databases/my-database/documents` or\n`projects/my-project/databases/my-database/documents/chatrooms/my-chatroom`",
                      "location": "path",
                      "pattern": "^projects/[^/]+/databases/[^/]+/documents/[^/]+/.+$",
                      "required": true,
                      "type": "string"
                    }
                  },
                  "path": "v1beta1/{+parent}:runQuery",
                  "request": {
                    "$ref": "RunQueryRequest"
                  },
                  "response": {
                    "$ref": "RunQueryResponse"
                  },
                  "scopes": [
                    "https://www.googleapis.com/auth/cloud-platform",
                    "https://www.googleapis.com/auth/datastore"
                  ]
                },
                "write": {
                  "description": "Streams batches of document updates and deletes, in order.",
                  "flatPath": "v1beta1/projects/{projectsId}/databases/{databasesId}/documents:write",
                  "httpMethod": "POST",
                  "id": "firestore.projects.databases.documents.write",
                  "parameterOrder": [
                    "database"
                  ],
                  "parameters": {
                    "database": {
                      "description": "The database name. In the format:\n`projects/{project_id}/databases/{database_id}`.\nThis is only required in the first message.",
                      "location": "path",
                      "pattern": "^projects/[^/]+/databases/[^/]+$",
                      "required": true,
                      "type": "string"
                    }
                  },
                  "path": "v1beta1/{+database}/documents:write",
                  "request": {
                    "$ref": "WriteRequest"
                  },
                  "response": {
                    "$ref": "WriteResponse"
                  },
                  "scopes": [
                    "https://www.googleapis.com/auth/cloud-platform",
                    "https://www.googleapis.com/auth/datastore"
                  ]
                }
              }
            },
            "indexes": {
              "methods": {
                "create": {
                  "description": "Creates the specified index.\nA newly created index's initial state is `CREATING`. On completion of the\nreturned google.longrunning.Operation, the state will be `READY`.\nIf the index already exists, the call will return an `ALREADY_EXISTS`\nstatus.\n\nDuring creation, the process could result in an error, in which case the\nindex will move to the `ERROR` state. The process can be recovered by\nfixing the data that caused the error, removing the index with\ndelete, then re-creating the index with\ncreate.\n\nIndexes with a single field cannot be created.",
                  "flatPath": "v1beta1/projects/{projectsId}/databases/{databasesId}/indexes",
                  "httpMethod": "POST",
                  "id": "firestore.projects.databases.indexes.create",
                  "parameterOrder": [
                    "parent"
                  ],
                  "parameters": {
                    "parent": {
                      "description": "The name of the database this index will apply to. For example:\n`projects/{project_id}/databases/{database_id}`",
                      "location": "path",
                      "pattern": "^projects/[^/]+/databases/[^/]+$",
                      "required": true,
                      "type": "string"
                    }
                  },
                  "path": "v1beta1/{+parent}/indexes",
                  "request": {
                    "$ref": "GoogleFirestoreAdminV1beta1Index"
                  },
                  "response": {
                    "$ref": "GoogleLongrunningOperation"
                  },
                  "scopes": [
                    "https://www.googleapis.com/auth/cloud-platform",
                    "https://www.googleapis.com/auth/datastore"
                  ]
                },
                "delete": {
                  "description": "Deletes an index.",
                  "flatPath": "v1beta1/projects/{projectsId}/databases/{databasesId}/indexes/{indexesId}",
                  "httpMethod": "DELETE",
                  "id": "firestore.projects.databases.indexes.delete",
                  "parameterOrder": [
                    "name"
                  ],
                  "parameters": {
                    "name": {
                      "description": "The index name. For example:\n`projects/{project_id}/databases/{database_id}/indexes/{index_id}`",
                      "location": "path",
                      "pattern": "^projects/[^/]+/databases/[^/]+/indexes/[^/]+$",
                      "required": true,
                      "type": "string"
                    }
                  },
                  "path": "v1beta1/{+name}",
                  "response": {
                    "$ref": "Empty"
                  },
                  "scopes": [
                    "https://www.googleapis.com/auth/cloud-platform",
                    "https://www.googleapis.com/auth/datastore"
                  ]
                },
                "get": {
                  "description": "Gets an index.",
                  "flatPath": "v1beta1/projects/{projectsId}/databases/{databasesId}/indexes/{indexesId}",
                  "httpMethod": "GET",
                  "id": "firestore.projects.databases.indexes.get",
                  "parameterOrder": [
                    "name"
                  ],
                  "parameters": {
                    "name": {
                      "description": "The name of the index. For example:\n`projects/{project_id}/databases/{database_id}/indexes/{index_id}`",
                      "location": "path",
                      "pattern": "^projects/[^/]+/databases/[^/]+/indexes/[^/]+$",
                      "required": true,
                      "type": "string"
                    }
                  },
                  "path": "v1beta1/{+name}",
                  "response": {
                    "$ref": "GoogleFirestoreAdminV1beta1Index"
                  },
                  "scopes": [
                    "https://www.googleapis.com/auth/cloud-platform",
                    "https://www.googleapis.com/auth/datastore"
                  ]
                },
                "list": {
                  "description": "Lists the indexes that match the specified filters.",
                  "flatPath": "v1beta1/projects/{projectsId}/databases/{databasesId}/indexes",
                  "httpMethod": "GET",
                  "id": "firestore.projects.databases.indexes.list",
                  "parameterOrder": [
                    "parent"
                  ],
                  "parameters": {
                    "filter": {
                      "location": "query",
                      "type": "string"
                    },
                    "pageSize": {
                      "description": "The standard List page size.",
                      "format": "int32",
                      "location": "query",
                      "type": "integer"
                    },
                    "pageToken": {
                      "description": "The standard List page token.",
                      "location": "query",
                      "type": "string"
                    },
                    "parent": {
                      "description": "The database name. For example:\n`projects/{project_id}/databases/{database_id}`",
                      "location": "path",
                      "pattern": "^projects/[^/]+/databases/[^/]+$",
                      "required": true,
                      "type": "string"
                    }
                  },
                  "path": "v1beta1/{+parent}/indexes",
                  "response": {
                    "$ref": "GoogleFirestoreAdminV1beta1ListIndexesResponse"
                  },
                  "scopes": [
                    "https://www.googleapis.com/auth/cloud-platform",
                    "https://www.googleapis.com/auth/datastore"
                  ]
                }
              }
            }
          }
        }
      }
    }
  },
<<<<<<< HEAD
  "revision": "20180725",
=======
  "revision": "20180814",
>>>>>>> 67c2e44e
  "rootUrl": "https://firestore.googleapis.com/",
  "schemas": {
    "ArrayValue": {
      "description": "An array value.",
      "id": "ArrayValue",
      "properties": {
        "values": {
          "description": "Values in the array.",
          "items": {
            "$ref": "Value"
          },
          "type": "array"
        }
      },
      "type": "object"
    },
    "BatchGetDocumentsRequest": {
      "description": "The request for Firestore.BatchGetDocuments.",
      "id": "BatchGetDocumentsRequest",
      "properties": {
        "documents": {
          "description": "The names of the documents to retrieve. In the format:\n`projects/{project_id}/databases/{database_id}/documents/{document_path}`.\nThe request will fail if any of the document is not a child resource of the\ngiven `database`. Duplicate names will be elided.",
          "items": {
            "type": "string"
          },
          "type": "array"
        },
        "mask": {
          "$ref": "DocumentMask",
          "description": "The fields to return. If not set, returns all fields.\n\nIf a document has a field that is not present in this mask, that field will\nnot be returned in the response."
        },
        "newTransaction": {
          "$ref": "TransactionOptions",
          "description": "Starts a new transaction and reads the documents.\nDefaults to a read-only transaction.\nThe new transaction ID will be returned as the first response in the\nstream."
        },
        "readTime": {
          "description": "Reads documents as they were at the given time.\nThis may not be older than 60 seconds.",
          "format": "google-datetime",
          "type": "string"
        },
        "transaction": {
          "description": "Reads documents in a transaction.",
          "format": "byte",
          "type": "string"
        }
      },
      "type": "object"
    },
    "BatchGetDocumentsResponse": {
      "description": "The streamed response for Firestore.BatchGetDocuments.",
      "id": "BatchGetDocumentsResponse",
      "properties": {
        "found": {
          "$ref": "Document",
          "description": "A document that was requested."
        },
        "missing": {
          "description": "A document name that was requested but does not exist. In the format:\n`projects/{project_id}/databases/{database_id}/documents/{document_path}`.",
          "type": "string"
        },
        "readTime": {
          "description": "The time at which the document was read.\nThis may be monotically increasing, in this case the previous documents in\nthe result stream are guaranteed not to have changed between their\nread_time and this one.",
          "format": "google-datetime",
          "type": "string"
        },
        "transaction": {
          "description": "The transaction that was started as part of this request.\nWill only be set in the first response, and only if\nBatchGetDocumentsRequest.new_transaction was set in the request.",
          "format": "byte",
          "type": "string"
        }
      },
      "type": "object"
    },
    "BeginTransactionRequest": {
      "description": "The request for Firestore.BeginTransaction.",
      "id": "BeginTransactionRequest",
      "properties": {
        "options": {
          "$ref": "TransactionOptions",
          "description": "The options for the transaction.\nDefaults to a read-write transaction."
        }
      },
      "type": "object"
    },
    "BeginTransactionResponse": {
      "description": "The response for Firestore.BeginTransaction.",
      "id": "BeginTransactionResponse",
      "properties": {
        "transaction": {
          "description": "The transaction that was started.",
          "format": "byte",
          "type": "string"
        }
      },
      "type": "object"
    },
    "CollectionSelector": {
      "description": "A selection of a collection, such as `messages as m1`.",
      "id": "CollectionSelector",
      "properties": {
        "allDescendants": {
          "description": "When false, selects only collections that are immediate children of\nthe `parent` specified in the containing `RunQueryRequest`.\nWhen true, selects all descendant collections.",
          "type": "boolean"
        },
        "collectionId": {
          "description": "The collection ID.\nWhen set, selects only collections with this ID.",
          "type": "string"
        }
      },
      "type": "object"
    },
    "CommitRequest": {
      "description": "The request for Firestore.Commit.",
      "id": "CommitRequest",
      "properties": {
        "transaction": {
          "description": "If set, applies all writes in this transaction, and commits it.",
          "format": "byte",
          "type": "string"
        },
        "writes": {
          "description": "The writes to apply.\n\nAlways executed atomically and in order.",
          "items": {
            "$ref": "Write"
          },
          "type": "array"
        }
      },
      "type": "object"
    },
    "CommitResponse": {
      "description": "The response for Firestore.Commit.",
      "id": "CommitResponse",
      "properties": {
        "commitTime": {
          "description": "The time at which the commit occurred.",
          "format": "google-datetime",
          "type": "string"
        },
        "writeResults": {
          "description": "The result of applying the writes.\n\nThis i-th write result corresponds to the i-th write in the\nrequest.",
          "items": {
            "$ref": "WriteResult"
          },
          "type": "array"
        }
      },
      "type": "object"
    },
    "CompositeFilter": {
      "description": "A filter that merges multiple other filters using the given operator.",
      "id": "CompositeFilter",
      "properties": {
        "filters": {
          "description": "The list of filters to combine.\nMust contain at least one filter.",
          "items": {
            "$ref": "Filter"
          },
          "type": "array"
        },
        "op": {
          "description": "The operator for combining multiple filters.",
          "enum": [
            "OPERATOR_UNSPECIFIED",
            "AND"
          ],
          "enumDescriptions": [
            "Unspecified. This value must not be used.",
            "The results are required to satisfy each of the combined filters."
          ],
          "type": "string"
        }
      },
      "type": "object"
    },
    "Cursor": {
      "description": "A position in a query result set.",
      "id": "Cursor",
      "properties": {
        "before": {
          "description": "If the position is just before or just after the given values, relative\nto the sort order defined by the query.",
          "type": "boolean"
        },
        "values": {
          "description": "The values that represent a position, in the order they appear in\nthe order by clause of a query.\n\nCan contain fewer values than specified in the order by clause.",
          "items": {
            "$ref": "Value"
          },
          "type": "array"
        }
      },
      "type": "object"
    },
    "Document": {
      "description": "A Firestore document.\n\nMust not exceed 1 MiB - 4 bytes.",
      "id": "Document",
      "properties": {
        "createTime": {
          "description": "Output only. The time at which the document was created.\n\nThis value increases monotonically when a document is deleted then\nrecreated. It can also be compared to values from other documents and\nthe `read_time` of a query.",
          "format": "google-datetime",
          "type": "string"
        },
        "fields": {
          "additionalProperties": {
            "$ref": "Value"
          },
          "description": "The document's fields.\n\nThe map keys represent field names.\n\nA simple field name contains only characters `a` to `z`, `A` to `Z`,\n`0` to `9`, or `_`, and must not start with `0` to `9`. For example,\n`foo_bar_17`.\n\nField names matching the regular expression `__.*__` are reserved. Reserved\nfield names are forbidden except in certain documented contexts. The map\nkeys, represented as UTF-8, must not exceed 1,500 bytes and cannot be\nempty.\n\nField paths may be used in other contexts to refer to structured fields\ndefined here. For `map_value`, the field path is represented by the simple\nor quoted field names of the containing fields, delimited by `.`. For\nexample, the structured field\n`\"foo\" : { map_value: { \"x\u0026y\" : { string_value: \"hello\" }}}` would be\nrepresented by the field path `foo.x\u0026y`.\n\nWithin a field path, a quoted field name starts and ends with `` ` `` and\nmay contain any character. Some characters, including `` ` ``, must be\nescaped using a `\\`. For example, `` `x\u0026y` `` represents `x\u0026y` and\n`` `bak\\`tik` `` represents `` bak`tik ``.",
          "type": "object"
        },
        "name": {
          "description": "The resource name of the document, for example\n`projects/{project_id}/databases/{database_id}/documents/{document_path}`.",
          "type": "string"
        },
        "updateTime": {
          "description": "Output only. The time at which the document was last changed.\n\nThis value is initially set to the `create_time` then increases\nmonotonically with each change to the document. It can also be\ncompared to values from other documents and the `read_time` of a query.",
          "format": "google-datetime",
          "type": "string"
        }
      },
      "type": "object"
    },
    "DocumentChange": {
      "description": "A Document has changed.\n\nMay be the result of multiple writes, including deletes, that\nultimately resulted in a new value for the Document.\n\nMultiple DocumentChange messages may be returned for the same logical\nchange, if multiple targets are affected.",
      "id": "DocumentChange",
      "properties": {
        "document": {
          "$ref": "Document",
          "description": "The new state of the Document.\n\nIf `mask` is set, contains only fields that were updated or added."
        },
        "removedTargetIds": {
          "description": "A set of target IDs for targets that no longer match this document.",
          "items": {
            "format": "int32",
            "type": "integer"
          },
          "type": "array"
        },
        "targetIds": {
          "description": "A set of target IDs of targets that match this document.",
          "items": {
            "format": "int32",
            "type": "integer"
          },
          "type": "array"
        }
      },
      "type": "object"
    },
    "DocumentDelete": {
      "description": "A Document has been deleted.\n\nMay be the result of multiple writes, including updates, the\nlast of which deleted the Document.\n\nMultiple DocumentDelete messages may be returned for the same logical\ndelete, if multiple targets are affected.",
      "id": "DocumentDelete",
      "properties": {
        "document": {
          "description": "The resource name of the Document that was deleted.",
          "type": "string"
        },
        "readTime": {
          "description": "The read timestamp at which the delete was observed.\n\nGreater or equal to the `commit_time` of the delete.",
          "format": "google-datetime",
          "type": "string"
        },
        "removedTargetIds": {
          "description": "A set of target IDs for targets that previously matched this entity.",
          "items": {
            "format": "int32",
            "type": "integer"
          },
          "type": "array"
        }
      },
      "type": "object"
    },
    "DocumentMask": {
      "description": "A set of field paths on a document.\nUsed to restrict a get or update operation on a document to a subset of its\nfields.\nThis is different from standard field masks, as this is always scoped to a\nDocument, and takes in account the dynamic nature of Value.",
      "id": "DocumentMask",
      "properties": {
        "fieldPaths": {
          "description": "The list of field paths in the mask. See Document.fields for a field\npath syntax reference.",
          "items": {
            "type": "string"
          },
          "type": "array"
        }
      },
      "type": "object"
    },
    "DocumentRemove": {
      "description": "A Document has been removed from the view of the targets.\n\nSent if the document is no longer relevant to a target and is out of view.\nCan be sent instead of a DocumentDelete or a DocumentChange if the server\ncan not send the new value of the document.\n\nMultiple DocumentRemove messages may be returned for the same logical\nwrite or delete, if multiple targets are affected.",
      "id": "DocumentRemove",
      "properties": {
        "document": {
          "description": "The resource name of the Document that has gone out of view.",
          "type": "string"
        },
        "readTime": {
          "description": "The read timestamp at which the remove was observed.\n\nGreater or equal to the `commit_time` of the change/delete/remove.",
          "format": "google-datetime",
          "type": "string"
        },
        "removedTargetIds": {
          "description": "A set of target IDs for targets that previously matched this document.",
          "items": {
            "format": "int32",
            "type": "integer"
          },
          "type": "array"
        }
      },
      "type": "object"
    },
    "DocumentTransform": {
      "description": "A transformation of a document.",
      "id": "DocumentTransform",
      "properties": {
        "document": {
          "description": "The name of the document to transform.",
          "type": "string"
        },
        "fieldTransforms": {
          "description": "The list of transformations to apply to the fields of the document, in\norder.\nThis must not be empty.",
          "items": {
            "$ref": "FieldTransform"
          },
          "type": "array"
        }
      },
      "type": "object"
    },
    "DocumentsTarget": {
      "description": "A target specified by a set of documents names.",
      "id": "DocumentsTarget",
      "properties": {
        "documents": {
          "description": "The names of the documents to retrieve. In the format:\n`projects/{project_id}/databases/{database_id}/documents/{document_path}`.\nThe request will fail if any of the document is not a child resource of\nthe given `database`. Duplicate names will be elided.",
          "items": {
            "type": "string"
          },
          "type": "array"
        }
      },
      "type": "object"
    },
    "Empty": {
      "description": "A generic empty message that you can re-use to avoid defining duplicated\nempty messages in your APIs. A typical example is to use it as the request\nor the response type of an API method. For instance:\n\n    service Foo {\n      rpc Bar(google.protobuf.Empty) returns (google.protobuf.Empty);\n    }\n\nThe JSON representation for `Empty` is empty JSON object `{}`.",
      "id": "Empty",
      "properties": {},
      "type": "object"
    },
    "ExistenceFilter": {
      "description": "A digest of all the documents that match a given target.",
      "id": "ExistenceFilter",
      "properties": {
        "count": {
          "description": "The total count of documents that match target_id.\n\nIf different from the count of documents in the client that match, the\nclient must manually determine which documents no longer match the target.",
          "format": "int32",
          "type": "integer"
        },
        "targetId": {
          "description": "The target ID to which this filter applies.",
          "format": "int32",
          "type": "integer"
        }
      },
      "type": "object"
    },
    "FieldFilter": {
      "description": "A filter on a specific field.",
      "id": "FieldFilter",
      "properties": {
        "field": {
          "$ref": "FieldReference",
          "description": "The field to filter by."
        },
        "op": {
          "description": "The operator to filter by.",
          "enum": [
            "OPERATOR_UNSPECIFIED",
            "LESS_THAN",
            "LESS_THAN_OR_EQUAL",
            "GREATER_THAN",
            "GREATER_THAN_OR_EQUAL",
            "EQUAL",
            "ARRAY_CONTAINS"
          ],
          "enumDescriptions": [
            "Unspecified. This value must not be used.",
            "Less than. Requires that the field come first in `order_by`.",
            "Less than or equal. Requires that the field come first in `order_by`.",
            "Greater than. Requires that the field come first in `order_by`.",
            "Greater than or equal. Requires that the field come first in\n`order_by`.",
            "Equal.",
            "Contains. Requires that the field is an array."
          ],
          "type": "string"
        },
        "value": {
          "$ref": "Value",
          "description": "The value to compare to."
        }
      },
      "type": "object"
    },
    "FieldReference": {
      "description": "A reference to a field, such as `max(messages.time) as max_time`.",
      "id": "FieldReference",
      "properties": {
        "fieldPath": {
          "type": "string"
        }
      },
      "type": "object"
    },
    "FieldTransform": {
      "description": "A transformation of a field of the document.",
      "id": "FieldTransform",
      "properties": {
        "appendMissingElements": {
          "$ref": "ArrayValue",
          "description": "Append the given elements in order if they are not already present in\nthe current field value.\nIf the field is not an array, or if the field does not yet exist, it is\nfirst set to the empty array.\n\nEquivalent numbers of different types (e.g. 3L and 3.0) are\nconsidered equal when checking if a value is missing.\nNaN is equal to NaN, and Null is equal to Null.\nIf the input contains multiple equivalent values, only the first will\nbe considered.\n\nThe corresponding transform_result will be the null value."
        },
        "fieldPath": {
          "description": "The path of the field. See Document.fields for the field path syntax\nreference.",
          "type": "string"
        },
        "removeAllFromArray": {
          "$ref": "ArrayValue",
          "description": "Remove all of the given elements from the array in the field.\nIf the field is not an array, or if the field does not yet exist, it is\nset to the empty array.\n\nEquivalent numbers of the different types (e.g. 3L and 3.0) are\nconsidered equal when deciding whether an element should be removed.\nNaN is equal to NaN, and Null is equal to Null.\nThis will remove all equivalent values if there are duplicates.\n\nThe corresponding transform_result will be the null value."
        },
        "setToServerValue": {
          "description": "Sets the field to the given server value.",
          "enum": [
            "SERVER_VALUE_UNSPECIFIED",
            "REQUEST_TIME"
          ],
          "enumDescriptions": [
            "Unspecified. This value must not be used.",
            "The time at which the server processed the request, with millisecond\nprecision."
          ],
          "type": "string"
        }
      },
      "type": "object"
    },
    "Filter": {
      "description": "A filter.",
      "id": "Filter",
      "properties": {
        "compositeFilter": {
          "$ref": "CompositeFilter",
          "description": "A composite filter."
        },
        "fieldFilter": {
          "$ref": "FieldFilter",
          "description": "A filter on a document field."
        },
        "unaryFilter": {
          "$ref": "UnaryFilter",
          "description": "A filter that takes exactly one argument."
        }
      },
      "type": "object"
    },
    "GoogleFirestoreAdminV1beta1ExportDocumentsMetadata": {
      "description": "Metadata for ExportDocuments operations.",
      "id": "GoogleFirestoreAdminV1beta1ExportDocumentsMetadata",
      "properties": {
        "collectionIds": {
          "description": "Which collection ids are being exported.",
          "items": {
            "type": "string"
          },
          "type": "array"
        },
        "endTime": {
          "description": "The time the operation ended, either successfully or otherwise. Unset if\nthe operation is still active.",
          "format": "google-datetime",
          "type": "string"
        },
        "operationState": {
          "description": "The state of the export operation.",
          "enum": [
            "STATE_UNSPECIFIED",
            "INITIALIZING",
            "PROCESSING",
            "CANCELLING",
            "FINALIZING",
            "SUCCESSFUL",
            "FAILED",
            "CANCELLED"
          ],
          "enumDescriptions": [
            "Unspecified.",
            "Request is being prepared for processing.",
            "Request is actively being processed.",
            "Request is in the process of being cancelled after user called\ngoogle.longrunning.Operations.CancelOperation on the operation.",
            "Request has been processed and is in its finalization stage.",
            "Request has completed successfully.",
            "Request has finished being processed, but encountered an error.",
            "Request has finished being cancelled after user called\ngoogle.longrunning.Operations.CancelOperation."
          ],
          "type": "string"
        },
        "outputUriPrefix": {
          "description": "Where the entities are being exported to.",
          "type": "string"
        },
        "progressBytes": {
          "$ref": "GoogleFirestoreAdminV1beta1Progress",
          "description": "An estimate of the number of bytes processed."
        },
        "progressDocuments": {
          "$ref": "GoogleFirestoreAdminV1beta1Progress",
          "description": "An estimate of the number of documents processed."
        },
        "startTime": {
          "description": "The time that work began on the operation.",
          "format": "google-datetime",
          "type": "string"
        }
      },
      "type": "object"
    },
    "GoogleFirestoreAdminV1beta1ExportDocumentsRequest": {
      "description": "The request for FirestoreAdmin.ExportDocuments.",
      "id": "GoogleFirestoreAdminV1beta1ExportDocumentsRequest",
      "properties": {
        "collectionIds": {
          "description": "Which collection ids to export. Unspecified means all collections.",
          "items": {
            "type": "string"
          },
          "type": "array"
        },
        "outputUriPrefix": {
          "description": "The output URI. Currently only supports Google Cloud Storage URIs of the\nform: `gs://BUCKET_NAME[/NAMESPACE_PATH]`, where `BUCKET_NAME` is the name\nof the Google Cloud Storage bucket and `NAMESPACE_PATH` is an optional\nGoogle Cloud Storage namespace path. When\nchoosing a name, be sure to consider Google Cloud Storage naming\nguidelines: https://cloud.google.com/storage/docs/naming.\nIf the URI is a bucket (without a namespace path), a prefix will be\ngenerated based on the start time.",
          "type": "string"
        }
      },
      "type": "object"
    },
    "GoogleFirestoreAdminV1beta1ExportDocumentsResponse": {
      "description": "Returned in the google.longrunning.Operation response field.",
      "id": "GoogleFirestoreAdminV1beta1ExportDocumentsResponse",
      "properties": {
        "outputUriPrefix": {
          "description": "Location of the output files. This can be used to begin an import\ninto Cloud Firestore (this project or another project) after the operation\ncompletes successfully.",
          "type": "string"
        }
      },
      "type": "object"
    },
    "GoogleFirestoreAdminV1beta1ImportDocumentsMetadata": {
      "description": "Metadata for ImportDocuments operations.",
      "id": "GoogleFirestoreAdminV1beta1ImportDocumentsMetadata",
      "properties": {
        "collectionIds": {
          "description": "Which collection ids are being imported.",
          "items": {
            "type": "string"
          },
          "type": "array"
        },
        "endTime": {
          "description": "The time the operation ended, either successfully or otherwise. Unset if\nthe operation is still active.",
          "format": "google-datetime",
          "type": "string"
        },
        "inputUriPrefix": {
          "description": "The location of the documents being imported.",
          "type": "string"
        },
        "operationState": {
          "description": "The state of the import operation.",
          "enum": [
            "STATE_UNSPECIFIED",
            "INITIALIZING",
            "PROCESSING",
            "CANCELLING",
            "FINALIZING",
            "SUCCESSFUL",
            "FAILED",
            "CANCELLED"
          ],
          "enumDescriptions": [
            "Unspecified.",
            "Request is being prepared for processing.",
            "Request is actively being processed.",
            "Request is in the process of being cancelled after user called\ngoogle.longrunning.Operations.CancelOperation on the operation.",
            "Request has been processed and is in its finalization stage.",
            "Request has completed successfully.",
            "Request has finished being processed, but encountered an error.",
            "Request has finished being cancelled after user called\ngoogle.longrunning.Operations.CancelOperation."
          ],
          "type": "string"
        },
        "progressBytes": {
          "$ref": "GoogleFirestoreAdminV1beta1Progress",
          "description": "An estimate of the number of bytes processed."
        },
        "progressDocuments": {
          "$ref": "GoogleFirestoreAdminV1beta1Progress",
          "description": "An estimate of the number of documents processed."
        },
        "startTime": {
          "description": "The time that work began on the operation.",
          "format": "google-datetime",
          "type": "string"
        }
      },
      "type": "object"
    },
    "GoogleFirestoreAdminV1beta1ImportDocumentsRequest": {
      "description": "The request for FirestoreAdmin.ImportDocuments.",
      "id": "GoogleFirestoreAdminV1beta1ImportDocumentsRequest",
      "properties": {
        "collectionIds": {
          "description": "Which collection ids to import. Unspecified means all collections included\nin the import.",
          "items": {
            "type": "string"
          },
          "type": "array"
        },
        "inputUriPrefix": {
          "description": "Location of the exported files.\nThis must match the output_uri_prefix of an ExportDocumentsResponse from\nan export that has completed successfully.\nSee:\ngoogle.firestore.admin.v1beta1.ExportDocumentsResponse.output_uri_prefix.",
          "type": "string"
        }
      },
      "type": "object"
    },
    "GoogleFirestoreAdminV1beta1Index": {
      "description": "An index definition.",
      "id": "GoogleFirestoreAdminV1beta1Index",
      "properties": {
        "collectionId": {
          "description": "The collection ID to which this index applies. Required.",
          "type": "string"
        },
        "fields": {
          "description": "The fields to index.",
          "items": {
            "$ref": "GoogleFirestoreAdminV1beta1IndexField"
          },
          "type": "array"
        },
        "name": {
          "description": "The resource name of the index.\nOutput only.",
          "type": "string"
        },
        "state": {
          "description": "The state of the index.\nOutput only.",
          "enum": [
            "STATE_UNSPECIFIED",
            "CREATING",
            "READY",
            "ERROR"
          ],
          "enumDescriptions": [
            "The state is unspecified.",
            "The index is being created.\nThere is an active long-running operation for the index.\nThe index is updated when writing a document.\nSome index data may exist.",
            "The index is ready to be used.\nThe index is updated when writing a document.\nThe index is fully populated from all stored documents it applies to.",
            "The index was being created, but something went wrong.\nThere is no active long-running operation for the index,\nand the most recently finished long-running operation failed.\nThe index is not updated when writing a document.\nSome index data may exist."
          ],
          "type": "string"
        }
      },
      "type": "object"
    },
    "GoogleFirestoreAdminV1beta1IndexField": {
      "description": "A field of an index.",
      "id": "GoogleFirestoreAdminV1beta1IndexField",
      "properties": {
        "fieldPath": {
          "description": "The path of the field. Must match the field path specification described\nby google.firestore.v1beta1.Document.fields.\nSpecial field path `__name__` may be used by itself or at the end of a\npath. `__type__` may be used only at the end of path.",
          "type": "string"
        },
        "mode": {
          "description": "The field's mode.",
          "enum": [
            "MODE_UNSPECIFIED",
            "ASCENDING",
            "DESCENDING",
            "ARRAY_CONTAINS"
          ],
          "enumDescriptions": [
            "The mode is unspecified.",
            "The field's values are indexed so as to support sequencing in\nascending order and also query by \u003c, \u003e, \u003c=, \u003e=, and =.",
            "The field's values are indexed so as to support sequencing in\ndescending order and also query by \u003c, \u003e, \u003c=, \u003e=, and =.",
            "The field's array values are indexed so as to support membership using\nARRAY_CONTAINS queries."
          ],
          "type": "string"
        }
      },
      "type": "object"
    },
    "GoogleFirestoreAdminV1beta1IndexOperationMetadata": {
      "description": "Metadata for index operations. This metadata populates\nthe metadata field of google.longrunning.Operation.",
      "id": "GoogleFirestoreAdminV1beta1IndexOperationMetadata",
      "properties": {
        "cancelled": {
          "description": "True if the [google.longrunning.Operation] was cancelled. If the\ncancellation is in progress, cancelled will be true but\ngoogle.longrunning.Operation.done will be false.",
          "type": "boolean"
        },
        "documentProgress": {
          "$ref": "GoogleFirestoreAdminV1beta1Progress",
          "description": "Progress of the existing operation, measured in number of documents."
        },
        "endTime": {
          "description": "The time the operation ended, either successfully or otherwise. Unset if\nthe operation is still active.",
          "format": "google-datetime",
          "type": "string"
        },
        "index": {
          "description": "The index resource that this operation is acting on. For example:\n`projects/{project_id}/databases/{database_id}/indexes/{index_id}`",
          "type": "string"
        },
        "operationType": {
          "description": "The type of index operation.",
          "enum": [
            "OPERATION_TYPE_UNSPECIFIED",
            "CREATING_INDEX"
          ],
          "enumDescriptions": [
            "Unspecified. Never set by server.",
            "The operation is creating the index. Initiated by a `CreateIndex` call."
          ],
          "type": "string"
        },
        "startTime": {
          "description": "The time that work began on the operation.",
          "format": "google-datetime",
          "type": "string"
        }
      },
      "type": "object"
    },
    "GoogleFirestoreAdminV1beta1ListIndexesResponse": {
      "description": "The response for FirestoreAdmin.ListIndexes.",
      "id": "GoogleFirestoreAdminV1beta1ListIndexesResponse",
      "properties": {
        "indexes": {
          "description": "The indexes.",
          "items": {
            "$ref": "GoogleFirestoreAdminV1beta1Index"
          },
          "type": "array"
        },
        "nextPageToken": {
          "description": "The standard List next-page token.",
          "type": "string"
        }
      },
      "type": "object"
    },
    "GoogleFirestoreAdminV1beta1LocationMetadata": {
      "description": "The metadata message for google.cloud.location.Location.metadata.",
      "id": "GoogleFirestoreAdminV1beta1LocationMetadata",
      "properties": {},
      "type": "object"
    },
    "GoogleFirestoreAdminV1beta1Progress": {
      "description": "Measures the progress of a particular metric.",
      "id": "GoogleFirestoreAdminV1beta1Progress",
      "properties": {
        "workCompleted": {
          "description": "An estimate of how much work has been completed. Note that this may be\ngreater than `work_estimated`.",
          "format": "int64",
          "type": "string"
        },
        "workEstimated": {
          "description": "An estimate of how much work needs to be performed. Zero if the\nwork estimate is unavailable. May change as work progresses.",
          "format": "int64",
          "type": "string"
        }
      },
      "type": "object"
    },
    "GoogleLongrunningOperation": {
      "description": "This resource represents a long-running operation that is the result of a\nnetwork API call.",
      "id": "GoogleLongrunningOperation",
      "properties": {
        "done": {
          "description": "If the value is `false`, it means the operation is still in progress.\nIf `true`, the operation is completed, and either `error` or `response` is\navailable.",
          "type": "boolean"
        },
        "error": {
          "$ref": "Status",
          "description": "The error result of the operation in case of failure or cancellation."
        },
        "metadata": {
          "additionalProperties": {
            "description": "Properties of the object. Contains field @type with type URL.",
            "type": "any"
          },
          "description": "Service-specific metadata associated with the operation.  It typically\ncontains progress information and common metadata such as create time.\nSome services might not provide such metadata.  Any method that returns a\nlong-running operation should document the metadata type, if any.",
          "type": "object"
        },
        "name": {
          "description": "The server-assigned name, which is only unique within the same service that\noriginally returns it. If you use the default HTTP mapping, the\n`name` should have the format of `operations/some/unique/name`.",
          "type": "string"
        },
        "response": {
          "additionalProperties": {
            "description": "Properties of the object. Contains field @type with type URL.",
            "type": "any"
          },
          "description": "The normal response of the operation in case of success.  If the original\nmethod returns no data on success, such as `Delete`, the response is\n`google.protobuf.Empty`.  If the original method is standard\n`Get`/`Create`/`Update`, the response should be the resource.  For other\nmethods, the response should have the type `XxxResponse`, where `Xxx`\nis the original method name.  For example, if the original method name\nis `TakeSnapshot()`, the inferred response type is\n`TakeSnapshotResponse`.",
          "type": "object"
        }
      },
      "type": "object"
    },
    "LatLng": {
      "description": "An object representing a latitude/longitude pair. This is expressed as a pair\nof doubles representing degrees latitude and degrees longitude. Unless\nspecified otherwise, this must conform to the\n\u003ca href=\"http://www.unoosa.org/pdf/icg/2012/template/WGS_84.pdf\"\u003eWGS84\nstandard\u003c/a\u003e. Values must be within normalized ranges.",
      "id": "LatLng",
      "properties": {
        "latitude": {
          "description": "The latitude in degrees. It must be in the range [-90.0, +90.0].",
          "format": "double",
          "type": "number"
        },
        "longitude": {
          "description": "The longitude in degrees. It must be in the range [-180.0, +180.0].",
          "format": "double",
          "type": "number"
        }
      },
      "type": "object"
    },
    "ListCollectionIdsRequest": {
      "description": "The request for Firestore.ListCollectionIds.",
      "id": "ListCollectionIdsRequest",
      "properties": {
        "pageSize": {
          "description": "The maximum number of results to return.",
          "format": "int32",
          "type": "integer"
        },
        "pageToken": {
          "description": "A page token. Must be a value from\nListCollectionIdsResponse.",
          "type": "string"
        }
      },
      "type": "object"
    },
    "ListCollectionIdsResponse": {
      "description": "The response from Firestore.ListCollectionIds.",
      "id": "ListCollectionIdsResponse",
      "properties": {
        "collectionIds": {
          "description": "The collection ids.",
          "items": {
            "type": "string"
          },
          "type": "array"
        },
        "nextPageToken": {
          "description": "A page token that may be used to continue the list.",
          "type": "string"
        }
      },
      "type": "object"
    },
    "ListDocumentsResponse": {
      "description": "The response for Firestore.ListDocuments.",
      "id": "ListDocumentsResponse",
      "properties": {
        "documents": {
          "description": "The Documents found.",
          "items": {
            "$ref": "Document"
          },
          "type": "array"
        },
        "nextPageToken": {
          "description": "The next page token.",
          "type": "string"
        }
      },
      "type": "object"
    },
    "ListenRequest": {
      "description": "A request for Firestore.Listen",
      "id": "ListenRequest",
      "properties": {
        "addTarget": {
          "$ref": "Target",
          "description": "A target to add to this stream."
        },
        "labels": {
          "additionalProperties": {
            "type": "string"
          },
          "description": "Labels associated with this target change.",
          "type": "object"
        },
        "removeTarget": {
          "description": "The ID of a target to remove from this stream.",
          "format": "int32",
          "type": "integer"
        }
      },
      "type": "object"
    },
    "ListenResponse": {
      "description": "The response for Firestore.Listen.",
      "id": "ListenResponse",
      "properties": {
        "documentChange": {
          "$ref": "DocumentChange",
          "description": "A Document has changed."
        },
        "documentDelete": {
          "$ref": "DocumentDelete",
          "description": "A Document has been deleted."
        },
        "documentRemove": {
          "$ref": "DocumentRemove",
          "description": "A Document has been removed from a target (because it is no longer\nrelevant to that target)."
        },
        "filter": {
          "$ref": "ExistenceFilter",
          "description": "A filter to apply to the set of documents previously returned for the\ngiven target.\n\nReturned when documents may have been removed from the given target, but\nthe exact documents are unknown."
        },
        "targetChange": {
          "$ref": "TargetChange",
          "description": "Targets have changed."
        }
      },
      "type": "object"
    },
    "MapValue": {
      "description": "A map value.",
      "id": "MapValue",
      "properties": {
        "fields": {
          "additionalProperties": {
            "$ref": "Value"
          },
          "description": "The map's fields.\n\nThe map keys represent field names. Field names matching the regular\nexpression `__.*__` are reserved. Reserved field names are forbidden except\nin certain documented contexts. The map keys, represented as UTF-8, must\nnot exceed 1,500 bytes and cannot be empty.",
          "type": "object"
        }
      },
      "type": "object"
    },
    "Order": {
      "description": "An order on a field.",
      "id": "Order",
      "properties": {
        "direction": {
          "description": "The direction to order by. Defaults to `ASCENDING`.",
          "enum": [
            "DIRECTION_UNSPECIFIED",
            "ASCENDING",
            "DESCENDING"
          ],
          "enumDescriptions": [
            "Unspecified.",
            "Ascending.",
            "Descending."
          ],
          "type": "string"
        },
        "field": {
          "$ref": "FieldReference",
          "description": "The field to order by."
        }
      },
      "type": "object"
    },
    "Precondition": {
      "description": "A precondition on a document, used for conditional operations.",
      "id": "Precondition",
      "properties": {
        "exists": {
          "description": "When set to `true`, the target document must exist.\nWhen set to `false`, the target document must not exist.",
          "type": "boolean"
        },
        "updateTime": {
          "description": "When set, the target document must exist and have been last updated at\nthat time.",
          "format": "google-datetime",
          "type": "string"
        }
      },
      "type": "object"
    },
    "Projection": {
      "description": "The projection of document's fields to return.",
      "id": "Projection",
      "properties": {
        "fields": {
          "description": "The fields to return.\n\nIf empty, all fields are returned. To only return the name\nof the document, use `['__name__']`.",
          "items": {
            "$ref": "FieldReference"
          },
          "type": "array"
        }
      },
      "type": "object"
    },
    "QueryTarget": {
      "description": "A target specified by a query.",
      "id": "QueryTarget",
      "properties": {
        "parent": {
          "description": "The parent resource name. In the format:\n`projects/{project_id}/databases/{database_id}/documents` or\n`projects/{project_id}/databases/{database_id}/documents/{document_path}`.\nFor example:\n`projects/my-project/databases/my-database/documents` or\n`projects/my-project/databases/my-database/documents/chatrooms/my-chatroom`",
          "type": "string"
        },
        "structuredQuery": {
          "$ref": "StructuredQuery",
          "description": "A structured query."
        }
      },
      "type": "object"
    },
    "ReadOnly": {
      "description": "Options for a transaction that can only be used to read documents.",
      "id": "ReadOnly",
      "properties": {
        "readTime": {
          "description": "Reads documents at the given time.\nThis may not be older than 60 seconds.",
          "format": "google-datetime",
          "type": "string"
        }
      },
      "type": "object"
    },
    "ReadWrite": {
      "description": "Options for a transaction that can be used to read and write documents.",
      "id": "ReadWrite",
      "properties": {
        "retryTransaction": {
          "description": "An optional transaction to retry.",
          "format": "byte",
          "type": "string"
        }
      },
      "type": "object"
    },
    "RollbackRequest": {
      "description": "The request for Firestore.Rollback.",
      "id": "RollbackRequest",
      "properties": {
        "transaction": {
          "description": "The transaction to roll back.",
          "format": "byte",
          "type": "string"
        }
      },
      "type": "object"
    },
    "RunQueryRequest": {
      "description": "The request for Firestore.RunQuery.",
      "id": "RunQueryRequest",
      "properties": {
        "newTransaction": {
          "$ref": "TransactionOptions",
          "description": "Starts a new transaction and reads the documents.\nDefaults to a read-only transaction.\nThe new transaction ID will be returned as the first response in the\nstream."
        },
        "readTime": {
          "description": "Reads documents as they were at the given time.\nThis may not be older than 60 seconds.",
          "format": "google-datetime",
          "type": "string"
        },
        "structuredQuery": {
          "$ref": "StructuredQuery",
          "description": "A structured query."
        },
        "transaction": {
          "description": "Reads documents in a transaction.",
          "format": "byte",
          "type": "string"
        }
      },
      "type": "object"
    },
    "RunQueryResponse": {
      "description": "The response for Firestore.RunQuery.",
      "id": "RunQueryResponse",
      "properties": {
        "document": {
          "$ref": "Document",
          "description": "A query result.\nNot set when reporting partial progress."
        },
        "readTime": {
          "description": "The time at which the document was read. This may be monotonically\nincreasing; in this case, the previous documents in the result stream are\nguaranteed not to have changed between their `read_time` and this one.\n\nIf the query returns no results, a response with `read_time` and no\n`document` will be sent, and this represents the time at which the query\nwas run.",
          "format": "google-datetime",
          "type": "string"
        },
        "skippedResults": {
          "description": "The number of results that have been skipped due to an offset between\nthe last response and the current response.",
          "format": "int32",
          "type": "integer"
        },
        "transaction": {
          "description": "The transaction that was started as part of this request.\nCan only be set in the first response, and only if\nRunQueryRequest.new_transaction was set in the request.\nIf set, no other fields will be set in this response.",
          "format": "byte",
          "type": "string"
        }
      },
      "type": "object"
    },
    "Status": {
      "description": "The `Status` type defines a logical error model that is suitable for different\nprogramming environments, including REST APIs and RPC APIs. It is used by\n[gRPC](https://github.com/grpc). The error model is designed to be:\n\n- Simple to use and understand for most users\n- Flexible enough to meet unexpected needs\n\n# Overview\n\nThe `Status` message contains three pieces of data: error code, error message,\nand error details. The error code should be an enum value of\ngoogle.rpc.Code, but it may accept additional error codes if needed.  The\nerror message should be a developer-facing English message that helps\ndevelopers *understand* and *resolve* the error. If a localized user-facing\nerror message is needed, put the localized message in the error details or\nlocalize it in the client. The optional error details may contain arbitrary\ninformation about the error. There is a predefined set of error detail types\nin the package `google.rpc` that can be used for common error conditions.\n\n# Language mapping\n\nThe `Status` message is the logical representation of the error model, but it\nis not necessarily the actual wire format. When the `Status` message is\nexposed in different client libraries and different wire protocols, it can be\nmapped differently. For example, it will likely be mapped to some exceptions\nin Java, but more likely mapped to some error codes in C.\n\n# Other uses\n\nThe error model and the `Status` message can be used in a variety of\nenvironments, either with or without APIs, to provide a\nconsistent developer experience across different environments.\n\nExample uses of this error model include:\n\n- Partial errors. If a service needs to return partial errors to the client,\n    it may embed the `Status` in the normal response to indicate the partial\n    errors.\n\n- Workflow errors. A typical workflow has multiple steps. Each step may\n    have a `Status` message for error reporting.\n\n- Batch operations. If a client uses batch request and batch response, the\n    `Status` message should be used directly inside batch response, one for\n    each error sub-response.\n\n- Asynchronous operations. If an API call embeds asynchronous operation\n    results in its response, the status of those operations should be\n    represented directly using the `Status` message.\n\n- Logging. If some API errors are stored in logs, the message `Status` could\n    be used directly after any stripping needed for security/privacy reasons.",
      "id": "Status",
      "properties": {
        "code": {
          "description": "The status code, which should be an enum value of google.rpc.Code.",
          "format": "int32",
          "type": "integer"
        },
        "details": {
          "description": "A list of messages that carry the error details.  There is a common set of\nmessage types for APIs to use.",
          "items": {
            "additionalProperties": {
              "description": "Properties of the object. Contains field @type with type URL.",
              "type": "any"
            },
            "type": "object"
          },
          "type": "array"
        },
        "message": {
          "description": "A developer-facing error message, which should be in English. Any\nuser-facing error message should be localized and sent in the\ngoogle.rpc.Status.details field, or localized by the client.",
          "type": "string"
        }
      },
      "type": "object"
    },
    "StructuredQuery": {
      "description": "A Firestore query.",
      "id": "StructuredQuery",
      "properties": {
        "endAt": {
          "$ref": "Cursor",
          "description": "A end point for the query results."
        },
        "from": {
          "description": "The collections to query.",
          "items": {
            "$ref": "CollectionSelector"
          },
          "type": "array"
        },
        "limit": {
          "description": "The maximum number of results to return.\n\nApplies after all other constraints.\nMust be \u003e= 0 if specified.",
          "format": "int32",
          "type": "integer"
        },
        "offset": {
          "description": "The number of results to skip.\n\nApplies before limit, but after all other constraints. Must be \u003e= 0 if\nspecified.",
          "format": "int32",
          "type": "integer"
        },
        "orderBy": {
          "description": "The order to apply to the query results.\n\nFirestore guarantees a stable ordering through the following rules:\n\n * Any field required to appear in `order_by`, that is not already\n   specified in `order_by`, is appended to the order in field name order\n   by default.\n * If an order on `__name__` is not specified, it is appended by default.\n\nFields are appended with the same sort direction as the last order\nspecified, or 'ASCENDING' if no order was specified. For example:\n\n * `SELECT * FROM Foo ORDER BY A` becomes\n   `SELECT * FROM Foo ORDER BY A, __name__`\n * `SELECT * FROM Foo ORDER BY A DESC` becomes\n   `SELECT * FROM Foo ORDER BY A DESC, __name__ DESC`\n * `SELECT * FROM Foo WHERE A \u003e 1` becomes\n   `SELECT * FROM Foo WHERE A \u003e 1 ORDER BY A, __name__`",
          "items": {
            "$ref": "Order"
          },
          "type": "array"
        },
        "select": {
          "$ref": "Projection",
          "description": "The projection to return."
        },
        "startAt": {
          "$ref": "Cursor",
          "description": "A starting point for the query results."
        },
        "where": {
          "$ref": "Filter",
          "description": "The filter to apply."
        }
      },
      "type": "object"
    },
    "Target": {
      "description": "A specification of a set of documents to listen to.",
      "id": "Target",
      "properties": {
        "documents": {
          "$ref": "DocumentsTarget",
          "description": "A target specified by a set of document names."
        },
        "once": {
          "description": "If the target should be removed once it is current and consistent.",
          "type": "boolean"
        },
        "query": {
          "$ref": "QueryTarget",
          "description": "A target specified by a query."
        },
        "readTime": {
          "description": "Start listening after a specific `read_time`.\n\nThe client must know the state of matching documents at this time.",
          "format": "google-datetime",
          "type": "string"
        },
        "resumeToken": {
          "description": "A resume token from a prior TargetChange for an identical target.\n\nUsing a resume token with a different target is unsupported and may fail.",
          "format": "byte",
          "type": "string"
        },
        "targetId": {
          "description": "A client provided target ID.\n\nIf not set, the server will assign an ID for the target.\n\nUsed for resuming a target without changing IDs. The IDs can either be\nclient-assigned or be server-assigned in a previous stream. All targets\nwith client provided IDs must be added before adding a target that needs\na server-assigned id.",
          "format": "int32",
          "type": "integer"
        }
      },
      "type": "object"
    },
    "TargetChange": {
      "description": "Targets being watched have changed.",
      "id": "TargetChange",
      "properties": {
        "cause": {
          "$ref": "Status",
          "description": "The error that resulted in this change, if applicable."
        },
        "readTime": {
          "description": "The consistent `read_time` for the given `target_ids` (omitted when the\ntarget_ids are not at a consistent snapshot).\n\nThe stream is guaranteed to send a `read_time` with `target_ids` empty\nwhenever the entire stream reaches a new consistent snapshot. ADD,\nCURRENT, and RESET messages are guaranteed to (eventually) result in a\nnew consistent snapshot (while NO_CHANGE and REMOVE messages are not).\n\nFor a given stream, `read_time` is guaranteed to be monotonically\nincreasing.",
          "format": "google-datetime",
          "type": "string"
        },
        "resumeToken": {
          "description": "A token that can be used to resume the stream for the given `target_ids`,\nor all targets if `target_ids` is empty.\n\nNot set on every target change.",
          "format": "byte",
          "type": "string"
        },
        "targetChangeType": {
          "description": "The type of change that occurred.",
          "enum": [
            "NO_CHANGE",
            "ADD",
            "REMOVE",
            "CURRENT",
            "RESET"
          ],
          "enumDescriptions": [
            "No change has occurred. Used only to send an updated `resume_token`.",
            "The targets have been added.",
            "The targets have been removed.",
            "The targets reflect all changes committed before the targets were added\nto the stream.\n\nThis will be sent after or with a `read_time` that is greater than or\nequal to the time at which the targets were added.\n\nListeners can wait for this change if read-after-write semantics\nare desired.",
            "The targets have been reset, and a new initial state for the targets\nwill be returned in subsequent changes.\n\nAfter the initial state is complete, `CURRENT` will be returned even\nif the target was previously indicated to be `CURRENT`."
          ],
          "type": "string"
        },
        "targetIds": {
          "description": "The target IDs of targets that have changed.\n\nIf empty, the change applies to all targets.\n\nFor `target_change_type=ADD`, the order of the target IDs matches the order\nof the requests to add the targets. This allows clients to unambiguously\nassociate server-assigned target IDs with added targets.\n\nFor other states, the order of the target IDs is not defined.",
          "items": {
            "format": "int32",
            "type": "integer"
          },
          "type": "array"
        }
      },
      "type": "object"
    },
    "TransactionOptions": {
      "description": "Options for creating a new transaction.",
      "id": "TransactionOptions",
      "properties": {
        "readOnly": {
          "$ref": "ReadOnly",
          "description": "The transaction can only be used for read operations."
        },
        "readWrite": {
          "$ref": "ReadWrite",
          "description": "The transaction can be used for both read and write operations."
        }
      },
      "type": "object"
    },
    "UnaryFilter": {
      "description": "A filter with a single operand.",
      "id": "UnaryFilter",
      "properties": {
        "field": {
          "$ref": "FieldReference",
          "description": "The field to which to apply the operator."
        },
        "op": {
          "description": "The unary operator to apply.",
          "enum": [
            "OPERATOR_UNSPECIFIED",
            "IS_NAN",
            "IS_NULL"
          ],
          "enumDescriptions": [
            "Unspecified. This value must not be used.",
            "Test if a field is equal to NaN.",
            "Test if an exprestion evaluates to Null."
          ],
          "type": "string"
        }
      },
      "type": "object"
    },
    "Value": {
      "description": "A message that can hold any of the supported value types.",
      "id": "Value",
      "properties": {
        "arrayValue": {
          "$ref": "ArrayValue",
          "description": "An array value.\n\nCannot directly contain another array value, though can contain an\nmap which contains another array."
        },
        "booleanValue": {
          "description": "A boolean value.",
          "type": "boolean"
        },
        "bytesValue": {
          "description": "A bytes value.\n\nMust not exceed 1 MiB - 89 bytes.\nOnly the first 1,500 bytes are considered by queries.",
          "format": "byte",
          "type": "string"
        },
        "doubleValue": {
          "description": "A double value.",
          "format": "double",
          "type": "number"
        },
        "geoPointValue": {
          "$ref": "LatLng",
          "description": "A geo point value representing a point on the surface of Earth."
        },
        "integerValue": {
          "description": "An integer value.",
          "format": "int64",
          "type": "string"
        },
        "mapValue": {
          "$ref": "MapValue",
          "description": "A map value."
        },
        "nullValue": {
          "description": "A null value.",
          "enum": [
            "NULL_VALUE"
          ],
          "enumDescriptions": [
            "Null value."
          ],
          "type": "string"
        },
        "referenceValue": {
          "description": "A reference to a document. For example:\n`projects/{project_id}/databases/{database_id}/documents/{document_path}`.",
          "type": "string"
        },
        "stringValue": {
          "description": "A string value.\n\nThe string, represented as UTF-8, must not exceed 1 MiB - 89 bytes.\nOnly the first 1,500 bytes of the UTF-8 representation are considered by\nqueries.",
          "type": "string"
        },
        "timestampValue": {
          "description": "A timestamp value.\n\nPrecise only to microseconds. When stored, any additional precision is\nrounded down.",
          "format": "google-datetime",
          "type": "string"
        }
      },
      "type": "object"
    },
    "Write": {
      "description": "A write on a document.",
      "id": "Write",
      "properties": {
        "currentDocument": {
          "$ref": "Precondition",
          "description": "An optional precondition on the document.\n\nThe write will fail if this is set and not met by the target document."
        },
        "delete": {
          "description": "A document name to delete. In the format:\n`projects/{project_id}/databases/{database_id}/documents/{document_path}`.",
          "type": "string"
        },
        "transform": {
          "$ref": "DocumentTransform",
          "description": "Applies a tranformation to a document.\nAt most one `transform` per document is allowed in a given request.\nAn `update` cannot follow a `transform` on the same document in a given\nrequest."
        },
        "update": {
          "$ref": "Document",
          "description": "A document to write."
        },
        "updateMask": {
          "$ref": "DocumentMask",
          "description": "The fields to update in this write.\n\nThis field can be set only when the operation is `update`.\nIf the mask is not set for an `update` and the document exists, any\nexisting data will be overwritten.\nIf the mask is set and the document on the server has fields not covered by\nthe mask, they are left unchanged.\nFields referenced in the mask, but not present in the input document, are\ndeleted from the document on the server.\nThe field paths in this mask must not contain a reserved field name."
        }
      },
      "type": "object"
    },
    "WriteRequest": {
      "description": "The request for Firestore.Write.\n\nThe first request creates a stream, or resumes an existing one from a token.\n\nWhen creating a new stream, the server replies with a response containing\nonly an ID and a token, to use in the next request.\n\nWhen resuming a stream, the server first streams any responses later than the\ngiven token, then a response containing only an up-to-date token, to use in\nthe next request.",
      "id": "WriteRequest",
      "properties": {
        "labels": {
          "additionalProperties": {
            "type": "string"
          },
          "description": "Labels associated with this write request.",
          "type": "object"
        },
        "streamId": {
          "description": "The ID of the write stream to resume.\nThis may only be set in the first message. When left empty, a new write\nstream will be created.",
          "type": "string"
        },
        "streamToken": {
          "description": "A stream token that was previously sent by the server.\n\nThe client should set this field to the token from the most recent\nWriteResponse it has received. This acknowledges that the client has\nreceived responses up to this token. After sending this token, earlier\ntokens may not be used anymore.\n\nThe server may close the stream if there are too many unacknowledged\nresponses.\n\nLeave this field unset when creating a new stream. To resume a stream at\na specific point, set this field and the `stream_id` field.\n\nLeave this field unset when creating a new stream.",
          "format": "byte",
          "type": "string"
        },
        "writes": {
          "description": "The writes to apply.\n\nAlways executed atomically and in order.\nThis must be empty on the first request.\nThis may be empty on the last request.\nThis must not be empty on all other requests.",
          "items": {
            "$ref": "Write"
          },
          "type": "array"
        }
      },
      "type": "object"
    },
    "WriteResponse": {
      "description": "The response for Firestore.Write.",
      "id": "WriteResponse",
      "properties": {
        "commitTime": {
          "description": "The time at which the commit occurred.",
          "format": "google-datetime",
          "type": "string"
        },
        "streamId": {
          "description": "The ID of the stream.\nOnly set on the first message, when a new stream was created.",
          "type": "string"
        },
        "streamToken": {
          "description": "A token that represents the position of this response in the stream.\nThis can be used by a client to resume the stream at this point.\n\nThis field is always set.",
          "format": "byte",
          "type": "string"
        },
        "writeResults": {
          "description": "The result of applying the writes.\n\nThis i-th write result corresponds to the i-th write in the\nrequest.",
          "items": {
            "$ref": "WriteResult"
          },
          "type": "array"
        }
      },
      "type": "object"
    },
    "WriteResult": {
      "description": "The result of applying a write.",
      "id": "WriteResult",
      "properties": {
        "transformResults": {
          "description": "The results of applying each DocumentTransform.FieldTransform, in the\nsame order.",
          "items": {
            "$ref": "Value"
          },
          "type": "array"
        },
        "updateTime": {
          "description": "The last update time of the document after applying the write. Not set\nafter a `delete`.\n\nIf the write did not actually change the document, this will be the\nprevious update_time.",
          "format": "google-datetime",
          "type": "string"
        }
      },
      "type": "object"
    }
  },
  "servicePath": "",
  "title": "Cloud Firestore API",
  "version": "v1beta1",
  "version_module": true
}<|MERGE_RESOLUTION|>--- conflicted
+++ resolved
@@ -790,11 +790,7 @@
       }
     }
   },
-<<<<<<< HEAD
-  "revision": "20180725",
-=======
   "revision": "20180814",
->>>>>>> 67c2e44e
   "rootUrl": "https://firestore.googleapis.com/",
   "schemas": {
     "ArrayValue": {
