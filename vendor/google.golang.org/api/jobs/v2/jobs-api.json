--- conflicted
+++ resolved
@@ -614,11 +614,7 @@
       }
     }
   },
-<<<<<<< HEAD
-  "revision": "20180726",
-=======
   "revision": "20180821",
->>>>>>> 67c2e44e
   "rootUrl": "https://jobs.googleapis.com/",
   "schemas": {
     "BatchDeleteJobsRequest": {
