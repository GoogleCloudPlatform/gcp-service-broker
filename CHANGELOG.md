# Changelog
All notable changes to this project will be documented in this file.

The format is based on [Keep a Changelog](http://keepachangelog.com/en/1.0.0/)
and this project adheres to [Semantic Versioning](http://semver.org/spec/v2.0.0.html).

## [Unreleased]

### Added
 - Documentation for the `GSB_SERVICE_CONFIG` environment variable.
 - A new sub-command for generating service configuration documentation.
 - Documentation about installing Brokerpaks.
 - A new web-endpoint `/service-config` that hosts service configuration info.
 - Ability to get plan information from HIL execution environment on bind.
 - Ability for plans to selectively override user variables.
 - Expanded default labels to include org and space name for CF, namespace and clusterid for Kubernetes, and instance-name for all.
 - A new default label `managed-by:gcp-service-broker` to help identify services which shouldn't be touched.

### Changed
 - The format of the `/docs` endpoint is now nicely styled with Bootstrap 4.
 - Cleaned up the customization documentation.
 - Merged the environment variables `GSB_SERVICE_*_ENABLED`, `GSB_SERVICE_*_WHITELIST`, `GSB_SERVICE_*_PROVISION_DEFAULTS`, `GSB_SERVICE_*_BIND_DEFAULTS` and `*_CUSTOM_PLANS` into `GSB_SERVICE_CONFIG`.
 - Built Brokerpaks now have a name of `{name}-{version}.brokerpak` as defined by the manifest rather than the name of the parent directory.
 - Services inside Brokerpaks now have a file name that includes their CLI friendly name to help differentiate them.
 - The `pak build` command now includes progress logs.
<<<<<<< HEAD
 - Builtin services now use a prefix of `gsb` for their provisioned resources rather than `pcf`.
=======
 - Instance label prefixes are now `cf-` rather than `pcf-`.
>>>>>>> 39495d7f

## [4.2.2] - 2019-02-06

### Fixed
 - The `pak run-examples` sub-command now returns a non-zero status code on failure.
 - JSONSchema validation no longer fails due to erroneous duplicate required fields.
 - Brokerpaks no longer use incorrect templates due to an invalid pointer.

## [4.2.0] - 2019-01-04

### Security
 - The broker uses a Pivotal library affected by [CVE-2018-15759](https://pivotal.io/security/cve-2018-15759). Until the library is updated, it's recommended that you not run the service broker on a public network. If you must run it on a public network, make it accessible through a proxy that supports fail2ban.

### Added
 - The ability to enable/disable services based on product lifecycle tags. See [#340](https://github.com/GoogleCloudPlatform/gcp-service-broker/pull/340) for context.
 - Preview support for Firestore.
 - Preview support for Dialogflow.
 - Preview support for Stackdriver Metrics.
 - Namespace support for Datastore.
 - Preview support for Dataflow.
 - Default roles for ML, BigQuery, BigTable, CloudSQL, Pub/Sub, Spanner, and Cloud Storage.
 - `/docs` endpoint that serves docs for your installation.
 - Preview support for Dataproc via brokerpaks.
 - Varcontext now supports casting computed HIL values.
 - New regional and multi-regional Cloud Storage plans.
 - Ability to expose JSONSchema in the service catalog by enabling the `enable-catalog-schemas` flag.

### Changed
 - Support links for services now point to service-specific pages where possible.
 - Feature flags are now handled through a generic toggles framework. Option labels and descriptions might change slightly in the tile.
 - Service definitions now get field-level validation to check for sanity before being registered.

### Removed
 - The `examples/` directory.

### Fixed
 - Fixed machine types for PostgreSQL to use custom but keep the old names for compatibility.

## [4.1.0] - 2018-11-05

### Added
- Pub/Sub now adds default labels to created topics and subscriptions.
- New validation documentation for Pub/Sub.
- Ability for operators to override the provision defaults with fixed values.
- New form to let operators set provision defaults.
- New `coldline` Cloud Storage plan.
- Ability to create custom Cloud Storage plans.
- New tile form for creating custom Cloud Storage plans.
- Examples of binding variables to the docs.
- Constraints/validation of the binding variables to the docs.
- New `version` sub-command to show the current version of the binary.
- New `generate` sub-commands to generate the `tile.yml` and `manifest.yml` files.

### Changed
- Role whitelists are now validated through JSON Schema checks.
- The `run-examples` sub-command now evaluates the credentials against the JSON Schema, improving robustness.

### Fixed
- Fixed issue where Cloud Datastore service accounts were getting the same name.

## [4.0.0] - 2018-10-01

### Added
- New sub-command `plan-info` to dump plan information to the console.
- New sub-command `client` to execute documentation examples and interact with the broker.
- New sub-command `help` which outputs help documentation.
- New sub-command `config` which can convert between configuration file formats.
- New sub-command `generate` to generate use, tile forms, and configuration documentation.
- New sub-command `serve` to run the service broker server.
- New sub-command `show` to dump database state.
- The ability to configure the system with YAML, TOML, properties, or JSON configuration files via the `--config` flag in conjunction with using environment variables.
- The ability to customize the database name in the Tile.
- The ability to turn on/off services via environment variable.
- Default plans for Spanner, BigTable, and CloudSQL.
- Whitelists for bindings so only certain "safe" roles can be chosen by end-users.
- Automatic labeling of resources with organization GUID, space GUID, and instance ID to BigQuery, CloudSQL, Spanner, and Cloud Storage.

### Deprecated
- Running the service by executing the main executable. Use the `serve` sub-command instead.

### Changed  
- **Breaking** plan ids are now required and will not be generated if not supplied.
- **Breaking** changed custom plan id field name from `guid` to `id`.
- **Breaking** modified `"features"` plan configuration field name to `"service_properties"`.
- **Breaking** modified structure of all catalog-related environment variables - `plans` is now a sub-field of the Service object,
and Service objects are defined individually by setting environment variables like `GOOGLE_<SERVICE_NAME>`
- You no longer have to specify service information in the manifest.
- **Breaking** The Cloud Storage plan `reduced_availability` was changed to `reduced-availability` to be compliant with the spec and work with Kubernetes.
- Tables are created only if they do not exist on migration, fixing [#194](https://github.com/GoogleCloudPlatform/gcp-service-broker/issues/194).
- The broker now adheres to Open Service Broker API version 2.13.
- Improved ORM migrations and test coverage with SQLite3.

## [3.6.0] - 2017-01-03

- Changed default number of spanner nodes to 1 in `tile.yml`.
- Changed default authorized networks for CloudSQL instances from `0.0.0.0/0` to none.
- Added optional parameter to CloudSQL provision operation to specify authorized networks.
- Added service account and key provisioning on CloudSQL bind operations.
- Added optional parameter to CloudSQL bind operation to pass back JDBC formatted `uri` field.
- Updated PostgreSQL `uri` field to include SSL certificates.
- Removed waiting for SSL certs to finish being created in SQL account manager.

## [3.5.2] - 2017-10-17

- Added wait for SSL certs to finish being created in SQL account manager.
- Fixed PostgreSQL connection URI.

## [3.5.1] - 2017-09-06

- Added PostgreSQL support to CloudSQL (and migrated existing plans).
- Added Cloud Datastore support.

## [3.4.1] - 2017-05-22

- Fixed uninitialized security group.

## [3.4.0] - 2017-05-16

- Added Stackdriver services to `tile.yml`.

## [3.3.2] - 2017-05-11

- Security updates to address [CVE-2017-4975](https://nvd.nist.gov/vuln/detail/CVE-2017-4975).
- Fixed properly set buildpack.

## [3.3.1] - 2017-05-11

- Security updates to address [CVE-2017-4975](https://nvd.nist.gov/vuln/detail/CVE-2017-4975).
- Added environment variable `DB_NAME` to allow configuring the database name.

## [3.3.0] - 2017-03-31

- Added Stackdriver Debugger and Stackdriver Trace support.

## [3.2.1] - 2017-03-31

- Fixed a bug where Spanner instances could be deleted from Google but not deprovisioned in CF.
- Fixed a bug where CloudSQL instances were not being marked as deleted in the Service Broker database.

## [3.2.0] - 2017-03-22

- Added Spanner support.
- Added an example Golang application.
- Added Concourse CI pipeline.
- Added integration testing for asynchronous services.

## [3.1.2] - 2017-02-12

- Fixed a bug where supplying a custom name for Bigtable would cause an error.

## [3.1.1] - 2017-02-09

- Fixed a bug in reading in custom plans.

## [3.1.0] - 2017-02-07

- Updated vendor packages so that custom User-Agent string gets propagated for storage provision calls.
- Added Bigtable as a service.

## [3.0.1] - 2017-01-23

- Updated default user agent string so that bogus data will not be collected during testing.
- Updated service account bindings to include ProjectId.

## [3.0.0] - 2017-01-12

- Updated Pub/Sub library so that User-Agent string gets propagated correctly.
- Updated dependency management system.
- **Breaking**, changed org to system (Broker will need to be uninstalled and reinstalled for this change to take effect).

## [2.1.3] - 2017-01-05

- Fixed a bug where bind calls to ml-api service instances were failing because these service instances don't save extra access details.

## [2.1.2] - 2016-12-21

- Fixed a bug where anything that triggered an install repeat after installing version 2.1.0 or 2.1.1 would cause the installation to fail.

## [2.1.1] - 2016-12-02

- Added new URI parameter to CloudSQL bind credentials.

## [2.1.0] - 2016-12-02

- Removed need for service name for Pub/Sub (topic_name), BigQuery (name), Cloud Storage (name), and CloudSQL (instance_name).
- Instance details are now surfaced in bind requests for Pub/Sub (topic_name and subscription_name), Cloud Storage (bucket_name), BigQuery (dataset_id), and CloudSQL (instance_name, database_name, and host).

## [2.0.2] - 2016-11-16

- Fixed bug where CloudSQL was returning 400s for all 2nd gen instance provision requests.

## [2.0.1] - 2016-10-28

- Added CloudSQL will generate a username and password on bind if one is not provided.
- Fixed CloudSQL custom plans are now optional.
- Fixed username and password environment variable names in docs.
- Fixed CloudSQL custom plan names and/or features not updating.

## [2.0.0] - 2016-10-10

- Fixed CloudSQL docs link in `README.md`.
- Updated credentials type returned by bind call to be a map[string]string instead of a string.


## [1.0.1] - 2016-10-07

- Removed specified Stemcell version from `tile.yml` so the most recent Stemcell is used by default.

## [1.0.0] - 2016-10-03

- **Breaking**, switched from using `PLANS` environment variable to using `CLOUDSQL_CUSTOM_PLANS` to generate CloudSQL plans.
- Fixed bug where at least one CloudSQL plan was required.
- Changed database password type in tile configuration from string to secret.
- **Note** due to a migration issue in Ops Manager, you'll need to delete and re-install the broker if you are using it as a tile.<|MERGE_RESOLUTION|>--- conflicted
+++ resolved
@@ -23,11 +23,8 @@
  - Built Brokerpaks now have a name of `{name}-{version}.brokerpak` as defined by the manifest rather than the name of the parent directory.
  - Services inside Brokerpaks now have a file name that includes their CLI friendly name to help differentiate them.
  - The `pak build` command now includes progress logs.
-<<<<<<< HEAD
  - Builtin services now use a prefix of `gsb` for their provisioned resources rather than `pcf`.
-=======
  - Instance label prefixes are now `cf-` rather than `pcf-`.
->>>>>>> 39495d7f
 
 ## [4.2.2] - 2019-02-06
 
