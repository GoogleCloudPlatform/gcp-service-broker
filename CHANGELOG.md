# Change Log
All releases of the GCP Service Broker will be documented in
this file. This project adheres to [Semantic Versioning](http://semver.org/).

## [1.0.0] - 2016-10-03

### Fixed
- Switched from using PLANS environment variable to using CLOUDSQL_CUSTOM_PLANS 
to generate CloudSQL plans. Fixed bug where at least one CloudSQL plan was required
and changed DB password type in tile config from string to secret. Note that due to
a migration issue in Ops Manager, you'll need to delete and re-install the broker 
if you are using it as a tile.

## [1.0.1] - 2016-10-07

### Fixed
- Removed specified stemcell version from tile.yml so that most recent stemcell is 
used by default.

## [2.0.0] - 2016-10-10

### Fixed
- fixed CloudSQL docs link in README
- updated credentials type returned by bind call to be a map[string]string instead
of a string.

## [2.0.1] - 2016-10-28

- CloudSQL will generate a username/password on bind if one is not provided.

### Fixed
- CloudSQL custom plans are now optional
- fixed username and password env var names in docs
- fixed CloudSQL custom plan names and/or features not updating

## [2.0.2] - 2016-11-16

### Fixed
- fixed bug where CloudSQL was returning 400s for all 2nd gen instance provision requests

## [2.1.0] - 2016-12-02

- Remove need for service name for PubSub (topic_name), BigQuery (name), Cloud Storage (name), and Cloud SQL (instance_name)
- Instance details are now surfaced in bind requests for Pubsub (topic_name and subscription_name),
Cloud Storage (bucket_name), BigQuery (dataset_id), and Cloud SQL (instance_name, database_name, and host)

## [2.1.1] - 2016-12-02

- added new uri parameter to Cloud SQL bind credentials

## [2.1.2] - 2016-12-21

### Fixed
- fixes a bug where anything that triggered an install repeat after installing version 2.1.0 or 2.1.1 would cause the
installation to fail.

## [2.1.3] - 2017-01-05

### Fixed
- fixes a bug where bind calls to ml-api service instances were failing because these service instances don't save
any extra access details

## [3.0.0] - 2017-01-12

- Updated pubsub library so that User Agent string gets propagated correctly
- Updated dependency management system
- Changed org to system (Broker will need to be uninstalled and reinstalled for this change to take effect)

## [3.0.1] - 2017-01-23

- Updated default user agent string so that bogus data will not be collected during testing
- Updated service account bindings to include ProjectId

## [3.1.0] - 2017-02-07

- Updated vendored packages so that custom UserAgent string gets propagated for storage provision calls
- Added Bigtable as a service

## [3.1.1] - 2017-02-09

- fixed a bug in reading in custom plans

## [3.1.2] - 2017-02-12

- fixed a bug where supplying a custom name for Bigtable would cause an error

## [3.2.0] - 2017-03-22

- Added Spanner support
- Added a Golang example application
- Added Concourse CI pipeline
- Added integration testing for async services

## [3.2.1] - 2017-03-31

- fixed a bug where Spanner instances could be deleted from Google but not deprovisioned in CF
- fixed a bug where Cloud SQL instances were not being marked as deleted in the Service Broker database

## [3.3.0] - 2017-03-31

- Added Stackdriver Debugger and Trace support

## [3.3.1] - 2017-05-11

- Security updates to address CVE-2017-4975
- database name is configurable by setting `DB_NAME`

## [3.3.2] - 2017-05-11

- Security updates to address CVE-2017-4975
- properly set buildpack

## [3.3.2] - 2017-05-11

- Security updates to address CVE-2017-4975
- properly set buildpack

## [3.4.0] - 2017-05-16

- Add Stackdriver services to tile.yml

## [3.4.1] - 2017-05-22

- fixes uninitialized security group

## [4.0.0] - 2017-07-XX

- added command `get_plan_info` to dump plan information to the console. Advised to run before updating.
<<<<<<< HEAD
- plan ids are now required and will not be generated if not supplied.
- changed custom plan id field name from `guid` to `id`
=======
- modified `"features"` plan config field name to `"service_properties"`
>>>>>>> 8496a2c5
<|MERGE_RESOLUTION|>--- conflicted
+++ resolved
@@ -126,9 +126,6 @@
 ## [4.0.0] - 2017-07-XX
 
 - added command `get_plan_info` to dump plan information to the console. Advised to run before updating.
-<<<<<<< HEAD
 - plan ids are now required and will not be generated if not supplied.
 - changed custom plan id field name from `guid` to `id`
-=======
-- modified `"features"` plan config field name to `"service_properties"`
->>>>>>> 8496a2c5
+- modified `"features"` plan config field name to `"service_properties"`