# Changelog
All notable changes to this project will be documented in this file.

The format is based on [Keep a Changelog](http://keepachangelog.com/en/1.0.0/)
and this project adheres to [Semantic Versioning](http://semver.org/spec/v2.0.0.html).

## [Unreleased]

### Added
 - Documentation for the `GSB_SERVICE_CONFIG` environment variable.
 - A new sub-command for generating service configuration documentation.
 - Documentation about installing Brokerpaks.
 - A new web-endpoint `/service-config` that hosts service configuration info.
 - Ability to get plan information from HIL execution environment on bind.
 - Ability for plans to selectively override user variables.
<<<<<<< HEAD
 - Health and liveness checking endpoints at `/live` and `/ready`.

=======
 - Expanded default labels to include org and space name for CF, namespace and clusterid for Kubernetes, and instance-name for all.
 - A new default label `managed-by:gcp-service-broker` to help identify services which shouldn't be touched.
>>>>>>> 39495d7f

### Changed
 - The format of the `/docs` endpoint is now nicely styled with Bootstrap 4.
 - Cleaned up the customization documentation.
 - Merged the environment variables `GSB_SERVICE_*_ENABLED`, `GSB_SERVICE_*_WHITELIST`, `GSB_SERVICE_*_PROVISION_DEFAULTS`, `GSB_SERVICE_*_BIND_DEFAULTS` and `*_CUSTOM_PLANS` into `GSB_SERVICE_CONFIG`.
 - Built Brokerpaks now have a name of `{name}-{version}.brokerpak` as defined by the manifest rather than the name of the parent directory.
 - Services inside Brokerpaks now have a file name that includes their CLI friendly name to help differentiate them.
 - The `pak build` command now includes progress logs.
<<<<<<< HEAD
 - Docs now serve from the root `/` as well as the `/docs` endpoint.
=======
 - Instance label prefixes are now `cf-` rather than `pcf-`.
>>>>>>> 39495d7f

## [4.2.2] - 2019-02-06

### Fixed
 - The `pak run-examples` sub-command now returns a non-zero status code on failure.
 - JSONSchema validation no longer fails due to erroneous duplicate required fields.
 - Brokerpaks no longer use incorrect templates due to an invalid pointer.

## [4.2.0] - 2019-01-04

### Security
 - The broker uses a Pivotal library affected by [CVE-2018-15759](https://pivotal.io/security/cve-2018-15759). Until the library is updated, it's recommended that you not run the service broker on a public network. If you must run it on a public network, make it accessible through a proxy that supports fail2ban.

### Added
 - The ability to enable/disable services based on product lifecycle tags. See [#340](https://github.com/GoogleCloudPlatform/gcp-service-broker/pull/340) for context.
 - Preview support for Firestore.
 - Preview support for Dialogflow.
 - Preview support for Stackdriver Metrics.
 - Namespace support for Datastore.
 - Preview support for Dataflow.
 - Default roles for ML, BigQuery, BigTable, CloudSQL, Pub/Sub, Spanner, and Cloud Storage.
 - `/docs` endpoint that serves docs for your installation.
 - Preview support for Dataproc via brokerpaks.
 - Varcontext now supports casting computed HIL values.
 - New regional and multi-regional Cloud Storage plans.
 - Ability to expose JSONSchema in the service catalog by enabling the `enable-catalog-schemas` flag.

### Changed
 - Support links for services now point to service-specific pages where possible.
 - Feature flags are now handled through a generic toggles framework. Option labels and descriptions might change slightly in the tile.
 - Service definitions now get field-level validation to check for sanity before being registered.

### Removed
 - The `examples/` directory.

### Fixed
 - Fixed machine types for PostgreSQL to use custom but keep the old names for compatibility.

## [4.1.0] - 2018-11-05

### Added
- Pub/Sub now adds default labels to created topics and subscriptions.
- New validation documentation for Pub/Sub.
- Ability for operators to override the provision defaults with fixed values.
- New form to let operators set provision defaults.
- New `coldline` Cloud Storage plan.
- Ability to create custom Cloud Storage plans.
- New tile form for creating custom Cloud Storage plans.
- Examples of binding variables to the docs.
- Constraints/validation of the binding variables to the docs.
- New `version` sub-command to show the current version of the binary.
- New `generate` sub-commands to generate the `tile.yml` and `manifest.yml` files.

### Changed
- Role whitelists are now validated through JSON Schema checks.
- The `run-examples` sub-command now evaluates the credentials against the JSON Schema, improving robustness.

### Fixed
- Fixed issue where Cloud Datastore service accounts were getting the same name.

## [4.0.0] - 2018-10-01

### Added
- New sub-command `plan-info` to dump plan information to the console.
- New sub-command `client` to execute documentation examples and interact with the broker.
- New sub-command `help` which outputs help documentation.
- New sub-command `config` which can convert between configuration file formats.
- New sub-command `generate` to generate use, tile forms, and configuration documentation.
- New sub-command `serve` to run the service broker server.
- New sub-command `show` to dump database state.
- The ability to configure the system with YAML, TOML, properties, or JSON configuration files via the `--config` flag in conjunction with using environment variables.
- The ability to customize the database name in the Tile.
- The ability to turn on/off services via environment variable.
- Default plans for Spanner, BigTable, and CloudSQL.
- Whitelists for bindings so only certain "safe" roles can be chosen by end-users.
- Automatic labeling of resources with organization GUID, space GUID, and instance ID to BigQuery, CloudSQL, Spanner, and Cloud Storage.

### Deprecated
- Running the service by executing the main executable. Use the `serve` sub-command instead.

### Changed  
- **Breaking** plan ids are now required and will not be generated if not supplied.
- **Breaking** changed custom plan id field name from `guid` to `id`.
- **Breaking** modified `"features"` plan configuration field name to `"service_properties"`.
- **Breaking** modified structure of all catalog-related environment variables - `plans` is now a sub-field of the Service object,
and Service objects are defined individually by setting environment variables like `GOOGLE_<SERVICE_NAME>`
- You no longer have to specify service information in the manifest.
- **Breaking** The Cloud Storage plan `reduced_availability` was changed to `reduced-availability` to be compliant with the spec and work with Kubernetes.
- Tables are created only if they do not exist on migration, fixing [#194](https://github.com/GoogleCloudPlatform/gcp-service-broker/issues/194).
- The broker now adheres to Open Service Broker API version 2.13.
- Improved ORM migrations and test coverage with SQLite3.

## [3.6.0] - 2017-01-03

- Changed default number of spanner nodes to 1 in `tile.yml`.
- Changed default authorized networks for CloudSQL instances from `0.0.0.0/0` to none.
- Added optional parameter to CloudSQL provision operation to specify authorized networks.
- Added service account and key provisioning on CloudSQL bind operations.
- Added optional parameter to CloudSQL bind operation to pass back JDBC formatted `uri` field.
- Updated PostgreSQL `uri` field to include SSL certificates.
- Removed waiting for SSL certs to finish being created in SQL account manager.

## [3.5.2] - 2017-10-17

- Added wait for SSL certs to finish being created in SQL account manager.
- Fixed PostgreSQL connection URI.

## [3.5.1] - 2017-09-06

- Added PostgreSQL support to CloudSQL (and migrated existing plans).
- Added Cloud Datastore support.

## [3.4.1] - 2017-05-22

- Fixed uninitialized security group.

## [3.4.0] - 2017-05-16

- Added Stackdriver services to `tile.yml`.

## [3.3.2] - 2017-05-11

- Security updates to address [CVE-2017-4975](https://nvd.nist.gov/vuln/detail/CVE-2017-4975).
- Fixed properly set buildpack.

## [3.3.1] - 2017-05-11

- Security updates to address [CVE-2017-4975](https://nvd.nist.gov/vuln/detail/CVE-2017-4975).
- Added environment variable `DB_NAME` to allow configuring the database name.

## [3.3.0] - 2017-03-31

- Added Stackdriver Debugger and Stackdriver Trace support.

## [3.2.1] - 2017-03-31

- Fixed a bug where Spanner instances could be deleted from Google but not deprovisioned in CF.
- Fixed a bug where CloudSQL instances were not being marked as deleted in the Service Broker database.

## [3.2.0] - 2017-03-22

- Added Spanner support.
- Added an example Golang application.
- Added Concourse CI pipeline.
- Added integration testing for asynchronous services.

## [3.1.2] - 2017-02-12

- Fixed a bug where supplying a custom name for Bigtable would cause an error.

## [3.1.1] - 2017-02-09

- Fixed a bug in reading in custom plans.

## [3.1.0] - 2017-02-07

- Updated vendor packages so that custom User-Agent string gets propagated for storage provision calls.
- Added Bigtable as a service.

## [3.0.1] - 2017-01-23

- Updated default user agent string so that bogus data will not be collected during testing.
- Updated service account bindings to include ProjectId.

## [3.0.0] - 2017-01-12

- Updated Pub/Sub library so that User-Agent string gets propagated correctly.
- Updated dependency management system.
- **Breaking**, changed org to system (Broker will need to be uninstalled and reinstalled for this change to take effect).

## [2.1.3] - 2017-01-05

- Fixed a bug where bind calls to ml-api service instances were failing because these service instances don't save extra access details.

## [2.1.2] - 2016-12-21

- Fixed a bug where anything that triggered an install repeat after installing version 2.1.0 or 2.1.1 would cause the installation to fail.

## [2.1.1] - 2016-12-02

- Added new URI parameter to CloudSQL bind credentials.

## [2.1.0] - 2016-12-02

- Removed need for service name for Pub/Sub (topic_name), BigQuery (name), Cloud Storage (name), and CloudSQL (instance_name).
- Instance details are now surfaced in bind requests for Pub/Sub (topic_name and subscription_name), Cloud Storage (bucket_name), BigQuery (dataset_id), and CloudSQL (instance_name, database_name, and host).

## [2.0.2] - 2016-11-16

- Fixed bug where CloudSQL was returning 400s for all 2nd gen instance provision requests.

## [2.0.1] - 2016-10-28

- Added CloudSQL will generate a username and password on bind if one is not provided.
- Fixed CloudSQL custom plans are now optional.
- Fixed username and password environment variable names in docs.
- Fixed CloudSQL custom plan names and/or features not updating.

## [2.0.0] - 2016-10-10

- Fixed CloudSQL docs link in `README.md`.
- Updated credentials type returned by bind call to be a map[string]string instead of a string.


## [1.0.1] - 2016-10-07

- Removed specified Stemcell version from `tile.yml` so the most recent Stemcell is used by default.

## [1.0.0] - 2016-10-03

- **Breaking**, switched from using `PLANS` environment variable to using `CLOUDSQL_CUSTOM_PLANS` to generate CloudSQL plans.
- Fixed bug where at least one CloudSQL plan was required.
- Changed database password type in tile configuration from string to secret.
- **Note** due to a migration issue in Ops Manager, you'll need to delete and re-install the broker if you are using it as a tile.<|MERGE_RESOLUTION|>--- conflicted
+++ resolved
@@ -13,13 +13,9 @@
  - A new web-endpoint `/service-config` that hosts service configuration info.
  - Ability to get plan information from HIL execution environment on bind.
  - Ability for plans to selectively override user variables.
-<<<<<<< HEAD
- - Health and liveness checking endpoints at `/live` and `/ready`.
-
-=======
  - Expanded default labels to include org and space name for CF, namespace and clusterid for Kubernetes, and instance-name for all.
  - A new default label `managed-by:gcp-service-broker` to help identify services which shouldn't be touched.
->>>>>>> 39495d7f
+ - Health and liveness checking endpoints at `/live` and `/ready`.
 
 ### Changed
  - The format of the `/docs` endpoint is now nicely styled with Bootstrap 4.
@@ -28,11 +24,8 @@
  - Built Brokerpaks now have a name of `{name}-{version}.brokerpak` as defined by the manifest rather than the name of the parent directory.
  - Services inside Brokerpaks now have a file name that includes their CLI friendly name to help differentiate them.
  - The `pak build` command now includes progress logs.
-<<<<<<< HEAD
+ - Instance label prefixes are now `cf-` rather than `pcf-`.
  - Docs now serve from the root `/` as well as the `/docs` endpoint.
-=======
- - Instance label prefixes are now `cf-` rather than `pcf-`.
->>>>>>> 39495d7f
 
 ## [4.2.2] - 2019-02-06
 
