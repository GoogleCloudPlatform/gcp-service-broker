--- conflicted
+++ resolved
@@ -7,14 +7,11 @@
 ## [Unresolved]
 
 ### Added
-<<<<<<< HEAD
 - Ability for operators to override the provision defaults with fixed values.
 - New form to let operators set provision defaults.
-=======
 - New `coldline` Cloud Storage plan.
 - Ability to create custom Cloud Storage plans.
 - New tile form for creating custom Cloud Storage plans.
->>>>>>> 50a83f69
 
 ## [4.0.0] - 2018-10-01
 
