--- conflicted
+++ resolved
@@ -123,7 +123,11 @@
 
 - fixes uninitialized security group
 
-<<<<<<< HEAD
+## [3.5.1] - 2017-09-06
+
+- added PostgreSQL support to CloudSQL (and migrated existing plans)
+- added Datastore support
+
 ## [4.0.0] - 2017-07-XX
 
 - added command `get_plan_info` to dump plan information to the console. Advised to run before updating.
@@ -133,9 +137,3 @@
 - modified the formatting of custom plans to be consistent with that of preconfigured plans
 - modified structure of all catalog-related environment variables - `plans` is now a sub-field of the Service object, 
 and Service objects are defined individually by setting env variables like `GOOGLE_<SERVICE_NAME>`
-=======
-## [3.5.1] - 2017-09-06
-
-- added PostgreSQL support to CloudSQL (and migrated existing plans)
-- added Datastore support
->>>>>>> 3e21bf2d
