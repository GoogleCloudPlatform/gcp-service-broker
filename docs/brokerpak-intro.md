# Brokerpak introduction

This document will explain brokerpaks, what they are, the problems they solve, how to use them, and best practices around developing, maintaining, and using paks.

## What is a brokerpak?

To understand the how and why of brokerpaks, it's first important to understand the kind of problems that service brokers solve.

### A quick aside about service brokers

A _service broker_ provides an interface between an _service provider_ (e.g. GCP, Azure or AWS), and an _application platform_ (e.g. Kubernetes or Cloud Foundry).
The service broker is managed by _platform operators_.
These _platform operators_ are responsible for configuring the broker to meet the needs of their business, platform, and _developers_.
_Developers_ use the broker to provision and bind new services to their applications.

Therefore, a service broker is responsible for federating access between an _application provider_ and a _developer_ with respecting the wishes of the _platform_ and its _operators_.
Each of these parties influences the broker, its services, and structure.

* Developers want lots of services that require minimal configuration yet give them enough control that they have independence.
* Operators need to make sure the services they expose are secure, follow regulatory constraints, can be billed correctly, are well supported, and won't be abused.
* Service providers are interested in providing lots of stable, generic services at a rapid pace.
* Service brokers serve the needs of the operators, developers, and platforms. They map the services out to match a variety of different businesses models, threat models, regulatory constraints, and use-cases.

Together, this means a service broker must:

* Provide many of services for developers.
* Provide services granular enough that operators can control cost.
* Provide services robust enough that operators can control security.
* Provide services structured enough operators can trust they'll be in compliance.
* Provide services configurable enough developers will be happy.
* Map a single platform service into its N use-cases so operators can grant developers fine-grained access.
* Write documentation for each of those N use-cases.
* Be backwards compatible with all changes so developers and operators get seamless upgrades.
* Do all of the above at the rapid pace the platform grows at.

Some of these tasks can be automated, but many require deeper understanding of the platform and specific services to do correctly.

### How brokerpak solves these problems

The brokerpak is a (zip) package that contains bundled versions of [Terraform](https://terraform.io/intro/index.html), service definitions (as Terraform modules), Terraform providers, and source code for regulatory compliance.
Brokerpaks are written as code, can be built as part of a CI/CD platform, and can be stored as build artifacts.
Operators can build and deploy their own brokerpaks along with those provided by the platform.
Operators can also modify the brokerpaks provided by the platform if they need to tailor the experience for their users.

Together this means that operators and developers can start to collaborate on developing new services that are custom-tailored to their needs without being dependent on the application provider.
Brokerpaks can generate their own documentation, alleviating the need to distribute diffs or caveats with official documentation.
Because brokerpaks have a fine-grained scope and are distributed with their own version of Terraform and providers, backwards-compatibility is less of a concern.
Because services are written with built-in test-cases, they can be used to evaluate the effects of upgrading Terraform versions, provider versions, and services.

## Best practices

### Brokerpak guidelines

Aim to keep your brokerpaks small and focused around a core idea.

It may be beneficial to divide your services into brokerpaks based on any of the following factors:

 * The users of the service e.g. organizational unit.
 * The stability of the backing service (alpha, beta, GA).
 * The subject matter experts that work on the services e.g. networking vs database.
 
<<<<<<< HEAD
### Naming guidelines

Names _should_ be CLI friendly, meaning that they are alphanumeric, lower-case, and are separated by dashes (-).

Service names _should_ begin with your organization and if necessary the cloud platform they're based on. To avoid collisions, you can also include the department name. For example, if your company was "Widgets Inc.":

| Name | Description |
| ----:|:----------- |
| `google-sql` | **Bad**, doesn't include your company name so it might conflict with official releases. |
| `google-widgets-sql` | **Bad**, your company name should come first. |
| `widgets-sql` | **Good** |
| `widgets-aws-sql` | **Good**, indicates the cloud platform as well as the service. |
| `widgets-acctg-sql` | **Good**, indicates that the service is maintained by/for the accounting department. |
| `legacy-widgets-sql` | **Good**, the legacy keyword comes first to indicate the service is deprecated. |
=======
#### Brokerpak lifecycle example

The GCP Service Broker will split its brokerpaks into three sets:

* The `preview` brokerpak will contain upcoming services. It's expected that you install the GA brokerpak, so we can freely move services from preview to GA as needed.
* The `current` brokerpak will contian the full list of services.
* The `unmaintained` brokerpaks will each contain exactly one service that we no longer support. This is so you can install exactly as many as needed and take over maintenance of any you need.

As services evolve, support can naturally pass to those who still need legacy technologies. This is a pattern you can follow in your organization too.
>>>>>>> 0967295b

### Service guidelines

When you're creating a new service for the broker you're designing for three separate sets of people:

* The users, developers who will use your service to provision things they work with day-to-day.
* The operators, the people who are responsible for approving services and plans for developers to use.
* Yourself, the person who has to maintain the service, strike the right balance of power between the operators and users, and make sure and make sure the new plans/services work as intended.

The following sections contain guidelines to help you out.

#### Deciding what to include

Services don't need to map one-to-one with cloud products, and probably shouldn't.
Instead, services should be focused around particular workflows, allowing you to get a single, useful, task done.
Service plans allow you to scale that up or down.

For example, Google CloudSQL contains options for high availability, PostgreSQL and MySQL servers, managing on-prem servers, and read-only replication architectures.
These features all exist for different audiences, and a generic service trying to fit all the use-cases won't give a good experience to the users, operators, or maintainers.

If you find yourself wishing you could selectively enable or disable variables based on flags, it's a sign you should break down your code into another service.
For example, a Cloud Storage bucket can be configured to have a retention policy, a public-facing URL, and/or push file-change updates to a Pub/Sub queue.
It would be a good idea to break those features into multiple distinct services:

* One for hosting a static website with settings for URL, index/error pages, and CNAME.
* Another the other for general storage that has retention policies.
* A third that also provisions a Pub/Sub queue and acts as a staging area for data.

Breaking things down like this makes it easier to figure out what variables you need to expose, what risks they entail and what kind of plans you'll want:

* The static site plans could be simple, maybe containing different domain names and regions.
* The archive bucket plans could be for different retention policies and object durability.
* The staging bucket plans could include options for setting up alerting and the queue at the same time as the bucket is created.

Each cloud service you expose will have a plethora of tunable parameters to choose from.
Ideally, you should expose enough to be useful to developers and secure, but few enough that your service has a well defined use-case.
You can always add more parameters later, but you can never get rid of one.

#### Deciding where to include things

Each parameter can either be set by the operator when they define plans (or in your plans that the operators enable for users) or by the user.

In general, properties which have monetary cost or affect the security of the platform should be put in the plan and properties affecting the behavior of the resource should be defined by the user.

In our static site bucket example the operator would create plans for different domain names (security) and bucket locations/durabilities (pricing) and the developer would get to set the parameters for the default index/error pages and maybe hostname. A full CNAME would be calculated from the hostname and domain name combination. It isn't clear who would get control over the Pub/Sub endpoint. On one hand, the developers might need it to update a search engine index but on the other the operator might to conduct ongoing security audits.

#### Deciding on sensible defaults

The GCP Service Broker operates under the model that the users are benign but fallible.
Sensible defaults are secure and work well in the average use-case.
This highly depends on your target audience.

For example, a Pub/Sub instance with one-to-many semantics might default to a read-only role, assuming the default consumer is just going to be a worker node whereas a Pub/Sub instance with many-to-many semantics might default to a read/write role even if some consumers want to be read-only.

#### Deciding on what your default plans will be

If you've gotten to this point, you should have a clear understanding of what your service is trying to accomplish, who the users are, and what variables are configurable in your plans.
It can be tempting to include every permutation of the variables for plans.
However, less is more.
Operators need to look at each plan, decide if it fits a distinct use-case, budget and security model then make it available to individual teams.
A few plans that hit key use-cases are much easier to grok.

Let's go back to our archival storage use-case. Instead of creating plans for every availability tier and zone, we'd create plans for these criteria:

* Companies hosting archives in the US
* Companies that do not want their data in the US
* Teams that need buckets they control for non-prod environments

We'd end up with something the following:

    (US | EU | Asia) x (high availability + legally mandated retention policy | standard availability + no retention policy) = 6 plans


### Service life cycle

Each service has two interdependent life cycles: the **definition life cycle** and the **API life cycle**.

#### Definition life cycle

The **definition life cycle** reflects the state of your plugin.
It can be in one of three states, represented by `tags` on the service definition:

* `preview` - The service may have some outstanding issues, or lack documentation, but is ready for savvy users.
* (no tag) - The service is ready to be used by all users.
* `unmaintained` - The service should not be used by any users except those that already rely on it and will have no future developments.
* `eol` - End of life. The service may operate in a reduced capacity (e.g. blocking new provisioning or forcing service upgrades) due to changes in the upstream service.

#### API life cycle

The **API life cycle** reflects the state of the backing Google Cloud services your plugin depends on.
These reflect the published [launch stages](https://cloud.google.com/terms/launch-stages).

* `beta` - There are no SLA or technical support obligations in a Beta release, and charges may be waived in some cases. Products will be complete from a feature perspective, but may have some open outstanding issues. Beta releases are suitable for limited production use cases.
* (no tag) - GA features are open to all developers and are considered stable and fully qualified for production use.
* `deprecated` - Deprecated features are scheduled to be shut down and removed.

The **API life cycle** tag MUST be set to the least supported launch stage of any of its components.
For example, if your plugin uses a deprecated API and two beta APIs, the tag would be `deprecated`.
If your plugin uses three GA APIs and a beta API then the tag would be `beta`.

  deprecated < beta < ga

NOTE: Alpha and Early Access plugins WILL NOT be included in official releases of the broker.

#### Operating with life cycles

Breaking down life cycles into distinct sets helps operators decide what amount of risk they're willing to take on.
For example, an operator might be willing to allow an unmaintained plugin if the underlying services were GA.
Alternatively, an operator might not want to enable `deprecated` plugins on a new install even if they're maintained.<|MERGE_RESOLUTION|>--- conflicted
+++ resolved
@@ -59,7 +59,16 @@
  * The stability of the backing service (alpha, beta, GA).
  * The subject matter experts that work on the services e.g. networking vs database.
  
-<<<<<<< HEAD
+#### Brokerpak lifecycle example
+
+The GCP Service Broker will split its brokerpaks into three sets:
+
+* The `preview` brokerpak will contain upcoming services. It's expected that you install the GA brokerpak, so we can freely move services from preview to GA as needed.
+* The `current` brokerpak will contian the full list of services.
+* The `unmaintained` brokerpaks will each contain exactly one service that we no longer support. This is so you can install exactly as many as needed and take over maintenance of any you need.
+
+As services evolve, support can naturally pass to those who still need legacy technologies. This is a pattern you can follow in your organization too.
+
 ### Naming guidelines
 
 Names _should_ be CLI friendly, meaning that they are alphanumeric, lower-case, and are separated by dashes (-).
@@ -74,17 +83,6 @@
 | `widgets-aws-sql` | **Good**, indicates the cloud platform as well as the service. |
 | `widgets-acctg-sql` | **Good**, indicates that the service is maintained by/for the accounting department. |
 | `legacy-widgets-sql` | **Good**, the legacy keyword comes first to indicate the service is deprecated. |
-=======
-#### Brokerpak lifecycle example
-
-The GCP Service Broker will split its brokerpaks into three sets:
-
-* The `preview` brokerpak will contain upcoming services. It's expected that you install the GA brokerpak, so we can freely move services from preview to GA as needed.
-* The `current` brokerpak will contian the full list of services.
-* The `unmaintained` brokerpaks will each contain exactly one service that we no longer support. This is so you can install exactly as many as needed and take over maintenance of any you need.
-
-As services evolve, support can naturally pass to those who still need legacy technologies. This is a pattern you can follow in your organization too.
->>>>>>> 0967295b
 
 ### Service guidelines
 
