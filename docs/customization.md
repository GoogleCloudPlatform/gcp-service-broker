--- conflicted
+++ resolved
@@ -12,19 +12,13 @@
 
 ## [Optional service vars](#optional-plan)
 
-<<<<<<< HEAD
 update the following variables in `manifest.yml` if you wish to enable these services
 
-* `GOOGLE_CLOUDSQL.plans` (A list of json objects with fields `id`, `name`, `description`, `
+* `GOOGLE_CLOUDSQL_MYSQL.plans` (A list of json objects with fields `id`, `name`, `description`, `
 service_properties` (containing `tier`, `pricing_plan`, `max_disk_size`), `display_name`, and `service_id` 
 (Cloud SQL's service id)) - if unset, the service will be disabled. 
 
 e.g.,
-=======
-* `CLOUDSQL_MYSQL_CUSTOM_PLANS` (A map of plan names to string maps with fields `guid`, `name`, `description`, `tier`,
-`pricing_plan`, `max_disk_size`, `display_name`, and `service` (CloudSQL MySQL's service id)) - if unset, the service
-will be disabled. e.g.,
->>>>>>> 3e21bf2d
 
 ```json
 [
@@ -42,15 +36,9 @@
     }
 ]
 ```
-<<<<<<< HEAD
-* `GOOGLE_BIGTABLE.plans` (A list of json objects with fields `id`, `name`, `description`,
-`service_properties` (containing `storage_type`, `num_nodes`), `display_name`, and `service_id` (Bigtable's service id)) 
-- if unset, the service will be disabled. 
 
-e.g.,
-=======
 
-* `CLOUDSQL_POSTGRES_CUSTOM_PLANS` (A map of plan names to string maps with fields `guid`, `name`, `description`, `tier`,
+* `GOOGLE_CLOUDSQL_MYSQL.plans` (A list of json objects with fields `id`, `name`, `description`, `tier`,
 `pricing_plan`, `max_disk_size`, `display_name`, and `service` (CloudSQL PostgreSQL's service id)) - if unset, the service
 will be disabled. e.g.,
 
@@ -68,10 +56,12 @@
 }
 ```
 
-* `BIGTABLE_CUSTOM_PLANS` (A map of plan names to string maps with fields `guid`, `name`, `description`,
-`storage_type`, `num_nodes`, `display_name`, and `service` (Bigtable's service id)) - if unset, the service
-will be disabled. e.g.,
->>>>>>> 3e21bf2d
+
+* `GOOGLE_BIGTABLE.plans` (A list of json objects with fields `id`, `name`, `description`,
+`service_properties` (containing `storage_type`, `num_nodes`), `display_name`, and `service_id` (Bigtable's service id)) 
+- if unset, the service will be disabled. 
+
+e.g.,
 
 ```json
 [
