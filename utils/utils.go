/**
# Copyright 2016 Google Inc. All rights reserved.
#
# Licensed under the Apache License, Version 2.0 (the "License");
# you may not use this file except in compliance with the License.
# You may obtain a copy of the License at
#
#     http://www.apache.org/licenses/LICENSE-2.0
#
# Unless required by applicable law or agreed to in writing, software
# distributed under the License is distributed on an "AS IS" BASIS,
# WITHOUT WARRANTIES OR CONDITIONS OF ANY KIND, either express or implied.
# See the License for the specific language governing permissions and
# limitations under the License.
**/

package utils

import (
	"encoding/json"
	"fmt"
	"log"
	"strings"

	"github.com/GoogleCloudPlatform/gcp-service-broker/brokerapi/brokers/models"
	"golang.org/x/oauth2/google"
	"golang.org/x/oauth2/jwt"
)

const (
	EnvironmentVarPrefix = "gsb"
)

var (
	PropertyToEnvReplacer = strings.NewReplacer(".", "_", "-", "_")
)

func GetAuthedConfig() (*jwt.Config, error) {
	rootCreds := models.GetServiceAccountJson()
	conf, err := google.JWTConfigFromJSON([]byte(rootCreds), models.CloudPlatformScope)
	if err != nil {
		return nil, fmt.Errorf("Error initializing config from credentials: %s", err)
	}
	return conf, nil
}

func MergeStringMaps(map1 map[string]string, map2 map[string]string) map[string]string {
	combined := make(map[string]string)
	for key, val := range map1 {
		combined[key] = val
	}
	for key, val := range map2 {
		combined[key] = val
	}
	return combined
}

// PrettyPrintOrExit writes a JSON serialized version of the content to stdout.
// If a failure occurs during marshaling, the error is logged along with a
// formatted version of the object and the program exits with a failure status.
func PrettyPrintOrExit(content interface{}) {
	err := prettyPrint(content)

	if err != nil {
		log.Fatalf("Could not format results: %s, results were: %+v", err, content)
	}
}

// PrettyPrintOrErr writes a JSON serialized version of the content to stdout.
// If a failure occurs during marshaling, the error is logged along with a
// formatted version of the object and the function will return the error.
func PrettyPrintOrErr(content interface{}) error {
	err := prettyPrint(content)

	if err != nil {
		log.Printf("Could not format results: %s, results were: %+v", err, content)
	}

	return err
}

func prettyPrint(content interface{}) error {
	prettyResults, err := json.MarshalIndent(content, "", "    ")
	if err == nil {
		fmt.Println(string(prettyResults))
	}

	return err
}

<<<<<<< HEAD
// PropertyToEnv converts a Viper configuration property name into an
// environment variable prefixed with EnvironmentVarPrefix
func PropertyToEnv(propertyName string) string {
	return PropertyToEnvUnprefixed(EnvironmentVarPrefix + "." + propertyName)
}

// PropertyToEnvUnprefixed converts a Viper configuration property name into an
// environment variable using PropertyToEnvReplacer
func PropertyToEnvUnprefixed(propertyName string) string {
	return PropertyToEnvReplacer.Replace(strings.ToUpper(propertyName))
=======
// SetParameter sets a value on a JSON raw message and returns a modified
// version with the value set
func SetParameter(input json.RawMessage, key string, value interface{}) (json.RawMessage, error) {
	params := make(map[string]interface{})

	if input != nil && len(input) != 0 {
		err := json.Unmarshal(input, &params)
		if err != nil {
			return nil, err
		}
	}

	params[key] = value

	return json.Marshal(params)
>>>>>>> 60a70302
}<|MERGE_RESOLUTION|>--- conflicted
+++ resolved
@@ -88,7 +88,6 @@
 	return err
 }
 
-<<<<<<< HEAD
 // PropertyToEnv converts a Viper configuration property name into an
 // environment variable prefixed with EnvironmentVarPrefix
 func PropertyToEnv(propertyName string) string {
@@ -99,7 +98,7 @@
 // environment variable using PropertyToEnvReplacer
 func PropertyToEnvUnprefixed(propertyName string) string {
 	return PropertyToEnvReplacer.Replace(strings.ToUpper(propertyName))
-=======
+
 // SetParameter sets a value on a JSON raw message and returns a modified
 // version with the value set
 func SetParameter(input json.RawMessage, key string, value interface{}) (json.RawMessage, error) {
@@ -115,5 +114,4 @@
 	params[key] = value
 
 	return json.Marshal(params)
->>>>>>> 60a70302
 }