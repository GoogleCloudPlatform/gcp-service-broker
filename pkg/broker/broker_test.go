// Copyright 2018 the Service Broker Project Authors.
//
// Licensed under the Apache License, Version 2.0 (the "License");
// you may not use this file except in compliance with the License.
// You may obtain a copy of the License at
//
//      http://www.apache.org/licenses/LICENSE-2.0
//
// Unless required by applicable law or agreed to in writing, software
// distributed under the License is distributed on an "AS IS" BASIS,
// WITHOUT WARRANTIES OR CONDITIONS OF ANY KIND, either express or implied.
// See the License for the specific language governing permissions and
// limitations under the License.

package broker

import (
	"encoding/json"
	"fmt"
	"reflect"
	"testing"

	"github.com/GoogleCloudPlatform/gcp-service-broker/brokerapi/brokers/models"
	"github.com/GoogleCloudPlatform/gcp-service-broker/pkg/varcontext"
	"github.com/pivotal-cf/brokerapi"
	"github.com/spf13/viper"
)

<<<<<<< HEAD
func ExampleServiceDefinition_EnabledProperty() {
=======
func ExampleServiceDefinition_DefinitionProperty() {
>>>>>>> 1cbfa7fc
	service := ServiceDefinition{
		Name: "left-handed-smoke-sifter",
	}

<<<<<<< HEAD
	fmt.Println(service.EnabledProperty())

	// Output: service.left-handed-smoke-sifter.enabled
=======
	fmt.Println(service.DefinitionProperty())

	// Output: service.left-handed-smoke-sifter.definition
>>>>>>> 1cbfa7fc
}

func ExampleServiceDefinition_UserDefinedPlansProperty() {
	service := ServiceDefinition{
		Name: "left-handed-smoke-sifter",
	}

	fmt.Println(service.UserDefinedPlansProperty())

	// Output: service.left-handed-smoke-sifter.plans
}

func ExampleServiceDefinition_IsRoleWhitelistEnabled() {
	service := ServiceDefinition{
		Name:                 "left-handed-smoke-sifter",
		DefaultRoleWhitelist: []string{"a", "b", "c"},
	}
	fmt.Println(service.IsRoleWhitelistEnabled())

	service.DefaultRoleWhitelist = nil
	fmt.Println(service.IsRoleWhitelistEnabled())

	// Output: true
	// false
}

func ExampleServiceDefinition_TileUserDefinedPlansVariable() {
	service := ServiceDefinition{
		Name: "google-spanner",
	}

	fmt.Println(service.TileUserDefinedPlansVariable())

	// Output: SPANNER_CUSTOM_PLANS
}

<<<<<<< HEAD
=======
func ExampleServiceDefinition_ServiceDefinition() {
	service := ServiceDefinition{
		Name:                     "left-handed-smoke-sifter",
		DefaultServiceDefinition: `{"id":"abcd-efgh-ijkl"}`,
	}

	// Default definition
	defn, err := service.ServiceDefinition()
	fmt.Printf("%q %v\n", defn.ID, err)

	// Override
	viper.Set(service.DefinitionProperty(), `{"id":"override-id"}`)
	defn, err = service.ServiceDefinition()
	fmt.Printf("%q %v\n", defn.ID, err)

	// Bad Value
	viper.Set(service.DefinitionProperty(), "nil")
	_, err = service.ServiceDefinition()
	fmt.Printf("%v\n", err)

	// Cleanup
	viper.Reset()

	// Output: "abcd-efgh-ijkl" <nil>
	// "override-id" <nil>
	// Error parsing service definition for "left-handed-smoke-sifter": invalid character 'i' in literal null (expecting 'u')
}

>>>>>>> 1cbfa7fc
func ExampleServiceDefinition_GetPlanById() {
	service := ServiceDefinition{
		Name:                     "left-handed-smoke-sifter",
		DefaultServiceDefinition: `{"id":"abcd-efgh-ijkl", "plans": [{"id": "builtin-plan", "name": "Builtin!"}]}`,
	}

	viper.Set(service.UserDefinedPlansProperty(), `[{"id":"custom-plan", "name": "Custom!"}]`)
	defer viper.Reset()

	plan, err := service.GetPlanById("builtin-plan")
	fmt.Printf("builtin-plan: %q %v\n", plan.Name, err)

	plan, err = service.GetPlanById("custom-plan")
	fmt.Printf("custom-plan: %q %v\n", plan.Name, err)

	_, err = service.GetPlanById("missing-plan")
	fmt.Printf("missing-plan: %s\n", err)

	// Output: builtin-plan: "Builtin!" <nil>
	// custom-plan: "Custom!" <nil>
	// missing-plan: Plan ID "missing-plan" could not be found
}

func TestServiceDefinition_UserDefinedPlans(t *testing.T) {
	cases := map[string]struct {
		Value       interface{}
		PlanIds     map[string]bool
		ExpectError bool
	}{
		"default-no-plans": {
			Value:       nil,
			PlanIds:     map[string]bool{},
			ExpectError: false,
		},
		"single-plan": {
			Value:       `[{"id":"aaa","name":"aaa","instances":"3"}]`,
			PlanIds:     map[string]bool{"aaa": true},
			ExpectError: false,
		},
		"bad-json": {
			Value:       `42`,
			PlanIds:     map[string]bool{},
			ExpectError: true,
		},
		"multiple-plans": {
			Value:       `[{"id":"aaa","name":"aaa","instances":"3"},{"id":"bbb","name":"bbb","instances":"3"}]`,
			PlanIds:     map[string]bool{"aaa": true, "bbb": true},
			ExpectError: false,
		},
		"missing-name": {
			Value:       `[{"id":"aaa","instances":"3"}]`,
			PlanIds:     map[string]bool{},
			ExpectError: true,
		},
		"missing-id": {
			Value:       `[{"name":"aaa","instances":"3"}]`,
			PlanIds:     map[string]bool{},
			ExpectError: true,
		},
		"missing-instances": {
			Value:       `[{"name":"aaa","id":"aaa"}]`,
			PlanIds:     map[string]bool{},
			ExpectError: true,
		},
	}

	service := ServiceDefinition{
		Name:                     "left-handed-smoke-sifter",
		DefaultServiceDefinition: `{"id":"abcd-efgh-ijkl", "name":"lhss"}`,
		PlanVariables: []BrokerVariable{
			{
				Required:  true,
				FieldName: "instances",
				Type:      JsonTypeString,
			},
		},
	}

	for tn, tc := range cases {
		t.Run(tn, func(t *testing.T) {
			viper.Set(service.UserDefinedPlansProperty(), tc.Value)
			defer viper.Reset()

			plans, err := service.UserDefinedPlans()

			// Check errors
			hasErr := err != nil
			if hasErr != tc.ExpectError {
				t.Fatalf("Expected Error? %v, got error: %v", tc.ExpectError, err)
			}

			// Check IDs
			if len(plans) != len(tc.PlanIds) {
				t.Errorf("Expected %d plans, but got %d (%v)", len(tc.PlanIds), len(plans), plans)
			}

			for _, plan := range plans {
				if _, ok := tc.PlanIds[plan.ID]; !ok {
					t.Errorf("Got unexpected plan id %s, expected %+v", plan.ID, tc.PlanIds)
				}
			}
		})
	}
}

func TestServiceDefinition_CatalogEntry(t *testing.T) {
	cases := map[string]struct {
		UserPlans   interface{}
		PlanIds     map[string]bool
		ExpectError bool
	}{
		"no-customization": {
			UserPlans:   nil,
			PlanIds:     map[string]bool{},
			ExpectError: false,
		},
		"custom-plans": {
			UserPlans:   `[{"id":"aaa","name":"aaa"},{"id":"bbb","name":"bbb"}]`,
			PlanIds:     map[string]bool{"aaa": true, "bbb": true},
			ExpectError: false,
		},
		"bad-plan-json": {
			UserPlans:   `333`,
			PlanIds:     map[string]bool{},
			ExpectError: true,
		},
	}

	service := ServiceDefinition{
		Name:                     "left-handed-smoke-sifter",
		DefaultServiceDefinition: `{"id":"abcd-efgh-ijkl"}`,
	}

	for tn, tc := range cases {
<<<<<<< HEAD
		viper.Set(service.UserDefinedPlansProperty(), tc.UserPlans)

		srvc, err := service.CatalogEntry()
		hasErr := err != nil
		if hasErr != tc.ExpectError {
			t.Errorf("%s) Expected Error? %v, got error: %v", tn, tc.ExpectError, err)
		}
=======
		t.Run(tn, func(t *testing.T) {
			viper.Set(service.DefinitionProperty(), tc.UserDefinition)
			viper.Set(service.UserDefinedPlansProperty(), tc.UserPlans)
			defer viper.Reset()

			srvc, err := service.CatalogEntry()
			hasErr := err != nil
			if hasErr != tc.ExpectError {
				t.Errorf("Expected Error? %v, got error: %v", tc.ExpectError, err)
			}
>>>>>>> 1cbfa7fc

			if err == nil && len(srvc.Plans) != len(tc.PlanIds) {
				t.Errorf("Expected %d plans, but got %d (%+v)", len(tc.PlanIds), len(srvc.Plans), srvc.Plans)

				for _, plan := range srvc.Plans {
					if _, ok := tc.PlanIds[plan.ID]; !ok {
						t.Errorf("Got unexpected plan id %s, expected %+v", plan.ID, tc.PlanIds)
					}
				}
			}
		})
	}
<<<<<<< HEAD

	viper.Set(service.UserDefinedPlansProperty(), nil)
=======
>>>>>>> 1cbfa7fc
}

func ExampleServiceDefinition_CatalogEntrySchema() {
	service := ServiceDefinition{
		Name:                     "left-handed-smoke-sifter",
		DefaultServiceDefinition: `{"id":"abcd-efgh-ijkl", "plans": [{"id": "builtin-plan", "name": "Builtin!"}]}`,
		ProvisionInputVariables: []BrokerVariable{
			{FieldName: "location", Type: JsonTypeString, Default: "us"},
		},
		BindInputVariables: []BrokerVariable{
			{FieldName: "name", Type: JsonTypeString, Default: "name"},
		},
	}

	srvc, err := service.CatalogEntry()
	if err != nil {
		panic(err)
	}

	// Schemas should be nil by default
	fmt.Println("schemas with flag off:", srvc.ToPlain().Plans[0].Schemas)

	viper.Set("compatibility.enable-catalog-schemas", true)
	defer viper.Reset()

	srvc, err = service.CatalogEntry()
	if err != nil {
		panic(err)
	}

	eq := reflect.DeepEqual(srvc.ToPlain().Plans[0].Schemas, service.createSchemas())

	fmt.Println("schema was generated?", eq)

	// Output: schemas with flag off: <nil>
	// schema was generated? true
}

func TestServiceDefinition_ProvisionVariables(t *testing.T) {
	service := ServiceDefinition{
		Name:                     "left-handed-smoke-sifter",
		DefaultServiceDefinition: `{"id":"abcd-efgh-ijkl", "plans": [{"id": "builtin-plan", "name": "Builtin!"}]}`,
		ProvisionInputVariables: []BrokerVariable{
			{
				FieldName: "location",
				Type:      JsonTypeString,
				Default:   "us",
			},
			{
				FieldName: "name",
				Type:      JsonTypeString,
				Default:   "name-${location}",
			},
		},
		ProvisionComputedVariables: []varcontext.DefaultVariable{
			{
				Name:      "location",
				Default:   "${str.truncate(10, location)}",
				Overwrite: true,
			},
			{
				Name:      "maybe-missing",
				Default:   "default",
				Overwrite: false,
			},
		},
	}

	cases := map[string]struct {
		UserParams        string
		ServiceProperties map[string]string
		DefaultOverride   string
		ExpectedContext   map[string]interface{}
	}{
		"empty": {
			UserParams:        "",
			ServiceProperties: map[string]string{},
			ExpectedContext: map[string]interface{}{
				"location":      "us",
				"name":          "name-us",
				"maybe-missing": "default",
			},
		},
		"service has missing param": {
			UserParams:        "",
			ServiceProperties: map[string]string{"maybe-missing": "custom"},
			ExpectedContext: map[string]interface{}{
				"location":      "us",
				"name":          "name-us",
				"maybe-missing": "custom",
			},
		},
		"location gets truncated": {
			UserParams:        `{"location": "averylonglocation"}`,
			ServiceProperties: map[string]string{},
			ExpectedContext: map[string]interface{}{
				"location":      "averylongl",
				"name":          "name-averylonglocation",
				"maybe-missing": "default",
			},
		},
		"user location and name": {
			UserParams:        `{"location": "eu", "name":"foo"}`,
			ServiceProperties: map[string]string{},
			ExpectedContext: map[string]interface{}{
				"location":      "eu",
				"name":          "foo",
				"maybe-missing": "default",
			},
		},
		"user tries to overwrite service var": {
			UserParams:        `{"location": "eu", "name":"foo", "service-provided":"test"}`,
			ServiceProperties: map[string]string{"service-provided": "custom"},
			ExpectedContext: map[string]interface{}{
				"location":         "eu",
				"name":             "foo",
				"maybe-missing":    "default",
				"service-provided": "custom",
			},
		},
		"operator defaults override computed defaults": {
			UserParams:        "",
			DefaultOverride:   `{"location":"eu"}`,
			ServiceProperties: map[string]string{},
			ExpectedContext: map[string]interface{}{
				"location":      "eu",
				"name":          "name-eu",
				"maybe-missing": "default",
			},
		},
		"user values override operator defaults": {
			UserParams:        `{"location":"nz"}`,
			DefaultOverride:   `{"location":"eu"}`,
			ServiceProperties: map[string]string{},
			ExpectedContext: map[string]interface{}{
				"location":      "nz",
				"name":          "name-nz",
				"maybe-missing": "default",
			},
		},
		"operator defaults are not evaluated": {
			UserParams:        `{"location":"us"}`,
			DefaultOverride:   `{"name":"foo-${location}"}`,
			ServiceProperties: map[string]string{},
			ExpectedContext: map[string]interface{}{
				"location":      "us",
				"name":          "foo-${location}",
				"maybe-missing": "default",
			},
		},
	}

	for tn, tc := range cases {
		t.Run(tn, func(t *testing.T) {
			viper.Set(service.ProvisionDefaultOverrideProperty(), tc.DefaultOverride)
			defer viper.Reset()

			details := brokerapi.ProvisionDetails{RawParameters: json.RawMessage(tc.UserParams)}
			plan := ServicePlan{ServiceProperties: tc.ServiceProperties}
			vars, err := service.ProvisionVariables("instance-id-here", details, plan)

			if err != nil {
				t.Errorf("got error while creating provision variables: %v", err)
			}

			if !reflect.DeepEqual(vars.ToMap(), tc.ExpectedContext) {
				t.Errorf("Expected context: %v got %v", tc.ExpectedContext, vars.ToMap())
			}
		})
	}
}

func TestServiceDefinition_BindVariables(t *testing.T) {
	service := ServiceDefinition{
		Name:                     "left-handed-smoke-sifter",
		DefaultServiceDefinition: `{"id":"abcd-efgh-ijkl", "plans": [{"id": "builtin-plan", "name": "Builtin!"}]}`,
		BindInputVariables: []BrokerVariable{
			{
				FieldName: "location",
				Type:      JsonTypeString,
				Default:   "us",
			},
			{
				FieldName: "name",
				Type:      JsonTypeString,
				Default:   "name-${location}",
			},
		},
		BindComputedVariables: []varcontext.DefaultVariable{
			{
				Name:      "location",
				Default:   "${str.truncate(10, location)}",
				Overwrite: true,
			},
			{
				Name:      "instance-foo",
				Default:   `${instance.details["foo"]}`,
				Overwrite: true,
			},
		},
	}

	cases := map[string]struct {
		UserParams      string
		DefaultOverride string
		ExpectedContext map[string]interface{}
		InstanceVars    string
	}{
		"empty": {
			UserParams:   "",
			InstanceVars: `{"foo":""}`,
			ExpectedContext: map[string]interface{}{
				"location":     "us",
				"name":         "name-us",
				"instance-foo": "",
			},
		},
		"location gets truncated": {
			UserParams:   `{"location": "averylonglocation"}`,
			InstanceVars: `{"foo":"default"}`,
			ExpectedContext: map[string]interface{}{
				"location":     "averylongl",
				"name":         "name-averylonglocation",
				"instance-foo": "default",
			},
		},
		"user location and name": {
			UserParams:   `{"location": "eu", "name":"foo"}`,
			InstanceVars: `{"foo":"default"}`,
			ExpectedContext: map[string]interface{}{
				"location":     "eu",
				"name":         "foo",
				"instance-foo": "default",
			},
		},
		"operator defaults override computed defaults": {
			UserParams:      "",
			InstanceVars:    `{"foo":"default"}`,
			DefaultOverride: `{"location":"eu"}`,
			ExpectedContext: map[string]interface{}{
				"location":     "eu",
				"name":         "name-eu",
				"instance-foo": "default",
			},
		},
		"user values override operator defaults": {
			UserParams:      `{"location":"nz"}`,
			InstanceVars:    `{"foo":"default"}`,
			DefaultOverride: `{"location":"eu"}`,
			ExpectedContext: map[string]interface{}{
				"location":     "nz",
				"name":         "name-nz",
				"instance-foo": "default",
			},
		},
		"operator defaults are not evaluated": {
			UserParams:      `{"location":"us"}`,
			InstanceVars:    `{"foo":"default"}`,
			DefaultOverride: `{"name":"foo-${location}"}`,
			ExpectedContext: map[string]interface{}{
				"location":     "us",
				"name":         "foo-${location}",
				"instance-foo": "default",
			},
		},
		"instance info can get parsed": {
			UserParams:   `{"location":"us"}`,
			InstanceVars: `{"foo":"bar"}`,
			ExpectedContext: map[string]interface{}{
				"location":     "us",
				"name":         "name-us",
				"instance-foo": "bar",
			},
		},
	}

	for tn, tc := range cases {
		t.Run(tn, func(t *testing.T) {
			viper.Set(service.BindDefaultOverrideProperty(), tc.DefaultOverride)
			defer viper.Reset()

			details := brokerapi.BindDetails{RawParameters: json.RawMessage(tc.UserParams)}
			instance := models.ServiceInstanceDetails{OtherDetails: tc.InstanceVars}
			vars, err := service.BindVariables(instance, "binding-id-here", details)

			if err != nil {
				t.Fatalf("got error while creating provision variables: %v", err)
			}

			if !reflect.DeepEqual(vars.ToMap(), tc.ExpectedContext) {
				t.Errorf("Expected context: %v got %v", tc.ExpectedContext, vars.ToMap())
			}
		})
	}
}

func TestServiceDefinition_createSchemas(t *testing.T) {
	service := ServiceDefinition{
		Name:                     "left-handed-smoke-sifter",
		DefaultServiceDefinition: `{"id":"abcd-efgh-ijkl", "plans": [{"id": "builtin-plan", "name": "Builtin!"}]}`,
		ProvisionInputVariables: []BrokerVariable{
			{FieldName: "location", Type: JsonTypeString, Default: "us"},
		},
		BindInputVariables: []BrokerVariable{
			{FieldName: "name", Type: JsonTypeString, Default: "name"},
		},
	}

	schemas := service.createSchemas()
	if schemas == nil {
		t.Fatal("Schemas was nil, expected non-nil value")
	}

	// it populates the instance create schema with the fields in ProvisionInputVariables
	instanceCreate := schemas.Instance.Create
	if instanceCreate.Parameters == nil {
		t.Error("instance create params were nil, expected a schema")
	}

	expectedCreateParams := createJsonSchema(service.ProvisionInputVariables)
	if !reflect.DeepEqual(instanceCreate.Parameters, expectedCreateParams) {
		t.Errorf("expected create params to be: %v got %v", expectedCreateParams, instanceCreate.Parameters)
	}

	// It leaves the instance update schema blank.
	instanceUpdate := schemas.Instance.Update
	if instanceUpdate.Parameters != nil {
		t.Error("instance update params were not nil, expected nil")
	}

	// it populates the binding create schema with the fields in BindInputVariables.
	bindCreate := schemas.Binding.Create
	if bindCreate.Parameters == nil {
		t.Error("bind create params were not nil, expected a schema")
	}

	expectedBindCreateParams := createJsonSchema(service.BindInputVariables)
	if !reflect.DeepEqual(bindCreate.Parameters, expectedBindCreateParams) {
		t.Errorf("expected create params to be: %v got %v", expectedBindCreateParams, bindCreate.Parameters)
	}
}<|MERGE_RESOLUTION|>--- conflicted
+++ resolved
@@ -26,26 +26,6 @@
 	"github.com/spf13/viper"
 )
 
-<<<<<<< HEAD
-func ExampleServiceDefinition_EnabledProperty() {
-=======
-func ExampleServiceDefinition_DefinitionProperty() {
->>>>>>> 1cbfa7fc
-	service := ServiceDefinition{
-		Name: "left-handed-smoke-sifter",
-	}
-
-<<<<<<< HEAD
-	fmt.Println(service.EnabledProperty())
-
-	// Output: service.left-handed-smoke-sifter.enabled
-=======
-	fmt.Println(service.DefinitionProperty())
-
-	// Output: service.left-handed-smoke-sifter.definition
->>>>>>> 1cbfa7fc
-}
-
 func ExampleServiceDefinition_UserDefinedPlansProperty() {
 	service := ServiceDefinition{
 		Name: "left-handed-smoke-sifter",
@@ -80,37 +60,6 @@
 	// Output: SPANNER_CUSTOM_PLANS
 }
 
-<<<<<<< HEAD
-=======
-func ExampleServiceDefinition_ServiceDefinition() {
-	service := ServiceDefinition{
-		Name:                     "left-handed-smoke-sifter",
-		DefaultServiceDefinition: `{"id":"abcd-efgh-ijkl"}`,
-	}
-
-	// Default definition
-	defn, err := service.ServiceDefinition()
-	fmt.Printf("%q %v\n", defn.ID, err)
-
-	// Override
-	viper.Set(service.DefinitionProperty(), `{"id":"override-id"}`)
-	defn, err = service.ServiceDefinition()
-	fmt.Printf("%q %v\n", defn.ID, err)
-
-	// Bad Value
-	viper.Set(service.DefinitionProperty(), "nil")
-	_, err = service.ServiceDefinition()
-	fmt.Printf("%v\n", err)
-
-	// Cleanup
-	viper.Reset()
-
-	// Output: "abcd-efgh-ijkl" <nil>
-	// "override-id" <nil>
-	// Error parsing service definition for "left-handed-smoke-sifter": invalid character 'i' in literal null (expecting 'u')
-}
-
->>>>>>> 1cbfa7fc
 func ExampleServiceDefinition_GetPlanById() {
 	service := ServiceDefinition{
 		Name:                     "left-handed-smoke-sifter",
@@ -233,6 +182,7 @@
 			ExpectError: false,
 		},
 		"bad-plan-json": {
+
 			UserPlans:   `333`,
 			PlanIds:     map[string]bool{},
 			ExpectError: true,
@@ -245,17 +195,7 @@
 	}
 
 	for tn, tc := range cases {
-<<<<<<< HEAD
-		viper.Set(service.UserDefinedPlansProperty(), tc.UserPlans)
-
-		srvc, err := service.CatalogEntry()
-		hasErr := err != nil
-		if hasErr != tc.ExpectError {
-			t.Errorf("%s) Expected Error? %v, got error: %v", tn, tc.ExpectError, err)
-		}
-=======
 		t.Run(tn, func(t *testing.T) {
-			viper.Set(service.DefinitionProperty(), tc.UserDefinition)
 			viper.Set(service.UserDefinedPlansProperty(), tc.UserPlans)
 			defer viper.Reset()
 
@@ -264,7 +204,6 @@
 			if hasErr != tc.ExpectError {
 				t.Errorf("Expected Error? %v, got error: %v", tc.ExpectError, err)
 			}
->>>>>>> 1cbfa7fc
 
 			if err == nil && len(srvc.Plans) != len(tc.PlanIds) {
 				t.Errorf("Expected %d plans, but got %d (%+v)", len(tc.PlanIds), len(srvc.Plans), srvc.Plans)
@@ -277,11 +216,6 @@
 			}
 		})
 	}
-<<<<<<< HEAD
-
-	viper.Set(service.UserDefinedPlansProperty(), nil)
-=======
->>>>>>> 1cbfa7fc
 }
 
 func ExampleServiceDefinition_CatalogEntrySchema() {
