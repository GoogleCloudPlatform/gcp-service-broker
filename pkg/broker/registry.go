// Copyright 2018 the Service Broker Project Authors.
//
// Licensed under the Apache License, Version 2.0 (the "License");
// you may not use this file except in compliance with the License.
// You may obtain a copy of the License at
//
//      http://www.apache.org/licenses/LICENSE-2.0
//
// Unless required by applicable law or agreed to in writing, software
// distributed under the License is distributed on an "AS IS" BASIS,
// WITHOUT WARRANTIES OR CONDITIONS OF ANY KIND, either express or implied.
// See the License for the specific language governing permissions and
// limitations under the License.

package broker

import (
	"fmt"
	"log"
	"sort"

	"github.com/GoogleCloudPlatform/gcp-service-broker/pkg/toggles"
	"github.com/GoogleCloudPlatform/gcp-service-broker/pkg/validation"
	"github.com/GoogleCloudPlatform/gcp-service-broker/utils"
	"github.com/spf13/viper"
)

var (
	// The following flags enable and disable services based on their tags.
	// The guiding philosophy for defaults is optimistic about new technology and pessimistic about old.
	lifecycleTagToggles = map[string]toggles.Toggle{
		"preview":      toggles.Compatibility.Toggle("enable-preview-services", true, `Enable services that are new to the broker this release.`),
		"unmaintained": toggles.Compatibility.Toggle("enable-unmaintained-services", false, `Enable broker services that are unmaintained.`),
		"eol":          toggles.Compatibility.Toggle("enable-eol-services", false, `Enable broker services that are end of life.`),
		"beta":         toggles.Compatibility.Toggle("enable-gcp-beta-services", true, "Enable services that are in GCP Beta. These have no SLA or support policy."),
		"deprecated":   toggles.Compatibility.Toggle("enable-gcp-deprecated-services", false, "Enable services that use deprecated GCP components."),
		"terraform":    toggles.Compatibility.Toggle("enable-terraform-services", false, "Enable services that use the experimental, unstable, Terraform back-end."),
	}

	enableBuiltinServices = toggles.Compatibility.Toggle("enable-builtin-services", true, `Enable services that are built in to the broker i.e. not brokerpaks.`)
)

// BrokerRegistry holds the list of ServiceDefinitions that can be provisioned
// by the GCP Service Broker.
type BrokerRegistry map[string]*ServiceDefinition

// Registers a ServiceDefinition with the service registry that various commands
// poll to create the catalog, documentation, etc.
func (brokerRegistry BrokerRegistry) Register(service *ServiceDefinition) {
	name := service.Name

	if _, ok := brokerRegistry[name]; ok {
		log.Fatalf("Tried to register multiple instances of: %q", name)
	}

	// Set up environment variables to be compatible with legacy tile.yml configurations.
<<<<<<< HEAD
	// set defaults
	viper.SetDefault(service.EnabledProperty(), true)
=======
	// Bind a name of a service like google-datastore to an environment variable GOOGLE_DATASTORE
	env := utils.PropertyToEnvUnprefixed(service.Name)
	viper.BindEnv(service.DefinitionProperty(), env)
>>>>>>> 1cbfa7fc

	// Test deserializing the user defined plans and service definition
	if _, err := service.CatalogEntry(); err != nil {
		log.Fatalf("Error registering service %q, %s", name, err)
	}

	if err := validation.ValidateStruct(service); err != nil {
		log.Fatalf("Error validating service %q, %s", name, err)
	}

	brokerRegistry[name] = service
}

// GetEnabledServices returns a list of all registered brokers that the user
// has enabled the use of.
func (brokerRegistry *BrokerRegistry) GetEnabledServices() ([]*ServiceDefinition, error) {
	var out []*ServiceDefinition

	for _, svc := range brokerRegistry.GetAllServices() {
		isEnabled := true

		if svc.IsBuiltin {
			isEnabled = enableBuiltinServices.IsActive()
		}

		if entry, err := svc.CatalogEntry(); err != nil {
			return nil, err
		} else {
			tags := utils.NewStringSet(entry.Tags...)
			for tag, toggle := range lifecycleTagToggles {
				if !toggle.IsActive() && tags.Contains(tag) {
					isEnabled = false
					break
				}
			}
		}

		if isEnabled {
			out = append(out, svc)
		}
	}

	return out, nil
}

// GetAllServices returns a list of all registered brokers whether or not the
// user has enabled them. The brokers are sorted in lexocographic order based
// on name.
func (brokerRegistry BrokerRegistry) GetAllServices() []*ServiceDefinition {
	var out []*ServiceDefinition

	for _, svc := range brokerRegistry {
		out = append(out, svc)
	}

	// Sort by name so there's a consistent order in the UI and tests.
	sort.Slice(out, func(i int, j int) bool { return out[i].Name < out[j].Name })

	return out
}

// GetServiceById returns the service with the given ID, if it does not exist
// or one of the services has a parse error then an error is returned.
func (brokerRegistry BrokerRegistry) GetServiceById(id string) (*ServiceDefinition, error) {
	for _, svc := range brokerRegistry {
		if entry, err := svc.CatalogEntry(); err != nil {
			return nil, err
		} else {
			if entry.ID == id {
				return svc, nil
			}
		}
	}

	return nil, fmt.Errorf("Unknown service ID: %q", id)
}<|MERGE_RESOLUTION|>--- conflicted
+++ resolved
@@ -22,7 +22,6 @@
 	"github.com/GoogleCloudPlatform/gcp-service-broker/pkg/toggles"
 	"github.com/GoogleCloudPlatform/gcp-service-broker/pkg/validation"
 	"github.com/GoogleCloudPlatform/gcp-service-broker/utils"
-	"github.com/spf13/viper"
 )
 
 var (
@@ -52,16 +51,6 @@
 	if _, ok := brokerRegistry[name]; ok {
 		log.Fatalf("Tried to register multiple instances of: %q", name)
 	}
-
-	// Set up environment variables to be compatible with legacy tile.yml configurations.
-<<<<<<< HEAD
-	// set defaults
-	viper.SetDefault(service.EnabledProperty(), true)
-=======
-	// Bind a name of a service like google-datastore to an environment variable GOOGLE_DATASTORE
-	env := utils.PropertyToEnvUnprefixed(service.Name)
-	viper.BindEnv(service.DefinitionProperty(), env)
->>>>>>> 1cbfa7fc
 
 	// Test deserializing the user defined plans and service definition
 	if _, err := service.CatalogEntry(); err != nil {
