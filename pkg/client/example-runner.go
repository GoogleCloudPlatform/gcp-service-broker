--- conflicted
+++ resolved
@@ -62,28 +62,12 @@
 				return nil, err
 			}
 
-<<<<<<< HEAD
 			var completeServiceExample = CompleteServiceExample{
 				Example:        example,
 				ServiceId:      serviceCatalogEntry.ID,
 				ServiceName:    service.Name,
 				ExpectedOutput: service.BindOutputVariables,
-=======
-			serviceCatalogEntry, err := service.CatalogEntry()
-			if err != nil {
-				return err
-			}
-
-			var completeServiceExample = CompleteServiceExample{
-				Example:                    example,
-				ServiceId:                  serviceCatalogEntry.ID,
-				ServiceName:                service.Name,
-				ServiceBindOutputVariables: service.BindOutputVariables,
-			}
-
-			if err := RunExample(client, completeServiceExample); err != nil {
-				return err
->>>>>>> c23f5a8f
+
 			}
 
 			allExamples = append(allExamples, completeServiceExample)
@@ -112,13 +96,6 @@
 	}
 
 	return nil
-}
-
-type CompleteServiceExample struct {
-	Example                    broker.ServiceExample   `json: "service_example"`
-	ServiceName                string                  `json: "service_name"`
-	ServiceId                  string                  `json: "service_id"`
-	ServiceBindOutputVariables []broker.BrokerVariable `json: "broker_variables"`
 }
 
 // RunExample runs a single example against the given service on the broker
@@ -163,11 +140,9 @@
 	}
 
 	credentialsEntry := binding.Credentials.(map[string]interface{})
-<<<<<<< HEAD
+
 	if err := broker.ValidateVariables(credentialsEntry, serviceExample.ExpectedOutput); err != nil {
-=======
-	if err := broker.ValidateVariables(credentialsEntry, serviceExample.ServiceBindOutputVariables); err != nil {
->>>>>>> c23f5a8f
+
 		log.Printf("Error: results don't match JSON Schema: %v", err)
 		return err
 	}
