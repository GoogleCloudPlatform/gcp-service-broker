--- conflicted
+++ resolved
@@ -27,11 +27,7 @@
 )
 
 // NewTerraformProvider creates a new ServiceProvider backed by Terraform module definitions for provision and bind.
-<<<<<<< HEAD
-func NewTerraformProvider(jobRunner TfJobRunner, logger lager.Logger, serviceDefinition TfServiceDefinitionV1) broker.ServiceProvider {
-=======
 func NewTerraformProvider(jobRunner *TfJobRunner, logger lager.Logger, serviceDefinition TfServiceDefinitionV1) broker.ServiceProvider {
->>>>>>> a78de533
 	return &terraformProvider{
 		serviceDefinition: serviceDefinition,
 		jobRunner:         jobRunner,
