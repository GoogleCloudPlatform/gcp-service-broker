package fakes

<<<<<<< HEAD
import "os"

const StorageEnvSettings = `{
"id": "b9e4332e-b42b-4680-bda5-ea1506797474",
"description": "A Powerful, Simple and Cost Effective Object Storage Service",
"name": "google-storage",
"bindable": true,
"plan_updateable": false,
"metadata": {
"displayName": "Google Cloud Storage",
"longDescription": "A Powerful, Simple and Cost Effective Object Storage Service",
"documentationUrl": "https://cloud.google.com/storage/docs/overview",
"supportUrl": "https://cloud.google.com/support/",
"imageUrl": "https://cloud.google.com/_static/images/cloud/products/logos/svg/storage.svg"
},
"tags": ["gcp", "storage"],
"plans": [
{
"id": "e1d11f65-da66-46ad-977c-6d56513baf43",
"service_id": "b9e4332e-b42b-4680-bda5-ea1506797474",
"name": "standard",
"display_name": "Standard",
"description": "Standard storage class",
"service_properties": {"storage_class": "STANDARD"}
},
{
"id": "a42c1182-d1a0-4d40-82c1-28220518b360",
"service_id": "b9e4332e-b42b-4680-bda5-ea1506797474",
"name": "nearline",
"display_name": "Nearline",
"description": "Nearline storage class",
"service_properties": {"storage_class": "NEARLINE"}
},
{
"id": "1a1f4fe6-1904-44d0-838c-4c87a9490a6b",
"service_id": "b9e4332e-b42b-4680-bda5-ea1506797474",
"name": "reduced_availability",
"display_name": "Durable Reduced Availability",
"description": "Durable Reduced Availability storage class",
"service_properties": {"storage_class": "DURABLE_REDUCED_AVAILABILITY"}
}
]
}`

const PubsubEnvSettings = `{
"id": "628629e3-79f5-4255-b981-d14c6c7856be",
"description": "A global service for real-time and reliable messaging and streaming data",
"name": "google-pubsub",
"bindable": true,
"plan_updateable": false,
"metadata": {
"displayName": "Google PubSub",
"longDescription": "A global service for real-time and reliable messaging and streaming data",
"documentationUrl": "https://cloud.google.com/pubsub/docs/",
"supportUrl": "https://cloud.google.com/support/",
"imageUrl": "https://cloud.google.com/_static/images/cloud/products/logos/svg/pubsub.svg"
},
"tags": ["gcp", "pubsub"],
"plans": [
{
"id": "622f4da3-8731-492a-af29-66a9146f8333",
"service_id": "628629e3-79f5-4255-b981-d14c6c7856be",
"name": "default",
"display_name": "Default",
"description": "PubSub Default plan",
"service_properties": {}
}
]
}`

const BigqueryEnvSettings = `{
"id": "f80c0a3e-bd4d-4809-a900-b4e33a6450f1",
"description": "A fast, economical and fully managed data warehouse for large-scale data analytics",
"name": "google-bigquery",
"bindable": true,
"plan_updateable": false,
"metadata": {
"displayName": "Google BigQuery",
"longDescription": "A fast, economical and fully managed data warehouse for large-scale data analytics",
"documentationUrl": "https://cloud.google.com/bigquery/docs/",
"supportUrl": "https://cloud.google.com/support/",
"imageUrl": "https://cloud.google.com/_static/images/cloud/products/logos/svg/bigquery.svg"
},
"tags": ["gcp", "bigquery"],
"plans": [
{
"id": "10ff4e72-6e84-44eb-851f-bdb38a791914",
"service_id": "f80c0a3e-bd4d-4809-a900-b4e33a6450f1",
"name": "default",
"display_name": "Default",
"description": "BigQuery default plan",
"service_properties": {}
}
]
}`

const CloudSqlEnvSettings = `{
"id": "4bc59b9a-8520-409f-85da-1c7552315863",
"description": "Google Cloud SQL is a fully-managed MySQL database service",
"name": "google-cloudsql",
"bindable": true,
"plan_updateable": false,
"metadata": {
"displayName": "Google CloudSQL",
"longDescription": "Google Cloud SQL is a fully-managed MySQL database service",
"documentationUrl": "https://cloud.google.com/sql/docs/",
"supportUrl": "https://cloud.google.com/support/",
"imageUrl": "https://cloud.google.com/_static/images/cloud/products/logos/svg/sql.svg"
},
"tags": ["gcp", "cloudsql"],
"plans": [
    {
        "id": "test-cloudsql-plan",
        "name": "test_plan",
        "description": "testplan",
        "service_properties": {
            "tier": "D8",
            "pricing_plan": "PER_USE",
            "max_disk_size": "15"
=======
const Services string = `[
        {
          "id": "b9e4332e-b42b-4680-bda5-ea1506797474",
          "description": "A Powerful, Simple and Cost Effective Object Storage Service",
          "name": "google-storage",
          "bindable": true,
          "plan_updateable": false,
          "metadata": {
            "displayName": "Google Cloud Storage",
            "longDescription": "A Powerful, Simple and Cost Effective Object Storage Service",
            "documentationUrl": "https://cloud.google.com/storage/docs/",
            "supportUrl": "https://cloud.google.com/support/",
            "imageUrl": "https://cloud.google.com/_static/images/cloud/products/logos/svg/storage.svg"
          },
          "tags": ["gcp", "storage"]
        },
        {
          "id": "628629e3-79f5-4255-b981-d14c6c7856be",
          "description": "A global service for real-time and reliable messaging and streaming data",
          "name": "google-pubsub",
          "bindable": true,
          "plan_updateable": false,
          "metadata": {
            "displayName": "Google PubSub",
            "longDescription": "A global service for real-time and reliable messaging and streaming data",
            "documentationUrl": "https://cloud.google.com/pubsub/docs/",
            "supportUrl": "https://cloud.google.com/support/",
            "imageUrl": "https://cloud.google.com/_static/images/cloud/products/logos/svg/pubsub.svg"
          },
          "tags": ["gcp", "pubsub"]
        },
        {
          "id": "f80c0a3e-bd4d-4809-a900-b4e33a6450f1",
          "description": "A fast, economical and fully managed data warehouse for large-scale data analytics",
          "name": "google-bigquery",
          "bindable": true,
          "plan_updateable": false,
          "metadata": {
            "displayName": "Google BigQuery",
            "longDescription": "A fast, economical and fully managed data warehouse for large-scale data analytics",
            "documentationUrl": "https://cloud.google.com/bigquery/docs/",
            "supportUrl": "https://cloud.google.com/support/",
            "imageUrl": "https://cloud.google.com/_static/images/cloud/products/logos/svg/bigquery.svg"
          },
          "tags": ["gcp", "bigquery"]
        },
        {
          "id": "4bc59b9a-8520-409f-85da-1c7552315863",
          "description": "Google Cloud SQL is a fully-managed MySQL database service",
          "name": "google-cloudsql-mysql",
          "bindable": true,
          "plan_updateable": false,
          "metadata": {
            "displayName": "Google CloudSQL MySQL",
            "longDescription": "Google Cloud SQL is a fully-managed MySQL database service",
            "documentationUrl": "https://cloud.google.com/sql/docs/",
            "supportUrl": "https://cloud.google.com/support/",
            "imageUrl": "https://cloud.google.com/_static/images/cloud/products/logos/svg/sql.svg"
          },
          "tags": ["gcp", "cloudsql", "mysql"]
        },
        {
          "id": "cbad6d78-a73c-432d-b8ff-b219a17a803a",
          "description": "Google Cloud SQL is a fully-managed PostgreSQL database service",
          "name": "google-cloudsql-postgres",
          "bindable": true,
          "plan_updateable": false,
          "metadata": {
            "displayName": "Google CloudSQL PostgreSQL",
            "longDescription": "Google Cloud SQL is a fully-managed MySQL database service",
            "documentationUrl": "https://cloud.google.com/sql/docs/",
            "supportUrl": "https://cloud.google.com/support/",
            "imageUrl": "https://cloud.google.com/_static/images/cloud/products/logos/svg/sql.svg"
          },
          "tags": ["gcp", "cloudsql", "postgres"]
>>>>>>> 3e21bf2d
        },
        "display_name": "FOOBAR",
        "service_id": "4bc59b9a-8520-409f-85da-1c7552315863"
    }
]
}`

const MlApiEnvSettings = `{
"id": "5ad2dce0-51f7-4ede-8b46-293d6df1e8d4",
"description": "Machine Learning Apis including Vision, Translate, Speech, and Natural Language",
"name": "google-ml-apis",
"bindable": true,
"plan_updateable": false,
"metadata": {
"displayName": "Google Machine Learning APIs",
"longDescription": "Machine Learning Apis including Vision, Translate, Speech, and Natural Language",
"documentationUrl": "https://cloud.google.com/ml/",
"supportUrl": "https://cloud.google.com/support/",
"imageUrl": "https://cloud.google.com/_static/images/cloud/products/logos/svg/machine-learning.svg"
},
"tags": ["gcp", "ml"],
"plans":  [
{
"id": "be7954e1-ecfb-4936-a0b6-db35e6424c7a",
"service_id": "5ad2dce0-51f7-4ede-8b46-293d6df1e8d4",
"name": "default",
"display_name": "Default",
"description": "Machine Learning api default plan",
"service_properties": {}
}
]
}`

const StackdriverDebuggerEnvSettings = `{
"id": "83837945-1547-41e0-b661-ea31d76eed11",
"description": "Stackdriver Debugger",
"name": "google-stackdriver-debugger",
"bindable": true,
"plan_updateable": false,
"metadata": {
"displayName": "Stackdriver Debugger",
"longDescription": "Stackdriver Debugger is a feature of the Google Cloud Platform that lets you inspect the state of an application at any code location without using logging statements and without stopping or slowing down your applications. Your users are not impacted during debugging. Using the production debugger you can capture the local variables and call stack and link it back to a specific line location in your source code.",
"documentationUrl": "https://cloud.google.com/debugger/docs/",
"supportUrl": "https://cloud.google.com/support/",
"imageUrl": "https://cloud.google.com/_static/images/cloud/products/logos/svg/debugger.svg"
},
"tags": ["gcp", "stackdriver", "debugger"],
"plans": [
{
"id": "10866183-a775-49e8-96e3-4e7a901e4a79",
"service_id": "83837945-1547-41e0-b661-ea31d76eed11",
"name": "default",
"display_name": "Default",
"description": "Stackdriver Debugger default plan",
"service_properties": {}
}
]
}`

const StackdriverTraceEnvSettings = `{
"id": "c5ddfe15-24d9-47f8-8ffe-f6b7daa9cf4a",
"description": "Stackdriver Trace",
"name": "google-stackdriver-trace",
"bindable": true,
"plan_updateable": false,
"metadata": {
"displayName": "Stackdriver Trace",
"longDescription": "Stackdriver Trace is a distributed tracing system that collects latency data from your applications and displays it in the Google Cloud Platform Console. You can track how requests propagate through your application and receive detailed near real-time performance insights.",
"documentationUrl": "https://cloud.google.com/trace/docs/",
"supportUrl": "https://cloud.google.com/support/",
"imageUrl": "https://cloud.google.com/_static/images/cloud/products/logos/svg/trace.svg"
},
"tags": ["gcp", "stackdriver", "trace"],
"plans": [
{
"id": "ab6c2287-b4bc-4ff4-a36a-0575e7910164",
"service_id": "c5ddfe15-24d9-47f8-8ffe-f6b7daa9cf4a",
"name": "default",
"display_name": "Default",
"description": "Stackdriver Trace default plan",
"service_properties": {}
}
]
}`

const SpannerEnvSettings = `{
          "id": "51b3e27e-d323-49ce-8c5f-1211e6409e82",
          "description": "The first horizontally scalable, globally consistent, relational database service",
          "name": "google-spanner",
          "bindable": true,
          "plan_updateable": false,
          "metadata": {
            "displayName": "Google Spanner",
            "longDescription": "The first horizontally scalable, globally consistent, relational database service",
            "documentationUrl": "https://cloud.google.com/spanner/",
            "supportUrl": "https://cloud.google.com/support/",
            "imageUrl": "https://cloud.google.com/_static/images/cloud/products/logos/svg/spanner.svg"
          },
          "tags": ["gcp", "spanner"],
          "plans": [
    {
        "id": "test-spanner-plan",
        "name": "spannerplan",
        "description": "Basic Spanner plan",
        "service_properties": {
            "num_nodes": "3"
        },
        "display_name": "Spanner Plan",
        "service_id": "51b3e27e-d323-49ce-8c5f-1211e6409e82"
    }
]
        }`

const BigtableEnvSettings = `{
         "id": "b8e19880-ac58-42ef-b033-f7cd9c94d1fe",
         "description": "A high performance NoSQL database service for large analytical and operational workloads",
         "name": "google-bigtable",
         "bindable": true,
         "plan_updateable": false,
         "metadata": {
           "displayName": "Google Bigtable",
           "longDescription": "A high performance NoSQL database service for large analytical and operational workloads",
           "documentationUrl": "https://cloud.google.com/bigtable/",
           "supportUrl": "https://cloud.google.com/support/",
           "imageUrl": "https://cloud.google.com/_static/images/cloud/products/logos/svg/bigtable.svg"
         },
         "tags": ["gcp", "bigtable"],
         "plans": [
    {
        "id": "test-bigtable-plan",
        "name": "bt_plan",
        "description": "Bigtable basic plan",
        "service_properties": {
            "storage_type": "HDD",
            "num_nodes": "5"
        },
        "display_name": "Bigtable Plan",
        "service_id": "b8e19880-ac58-42ef-b033-f7cd9c94d1fe"
    }
]
        }`

const PlanNoId = `{
"id": "c5ddfe15-24d9-47f8-8ffe-f6b7daa9cf4a",
"description": "Stackdriver Trace",
"name": "google-stackdriver-trace",
"bindable": true,
"plan_updateable": false,
"metadata": {
"displayName": "Stackdriver Trace",
"longDescription": "Stackdriver Trace is a distributed tracing system that collects latency data from your applications and displays it in the Google Cloud Platform Console. You can track how requests propagate through your application and receive detailed near real-time performance insights.",
"documentationUrl": "https://cloud.google.com/trace/docs/",
"supportUrl": "https://cloud.google.com/support/",
"imageUrl": "https://cloud.google.com/_static/images/cloud/products/logos/svg/trace.svg"
},
"tags": ["gcp", "stackdriver", "trace"],
"plans": [
{
"service_id": "c5ddfe15-24d9-47f8-8ffe-f6b7daa9cf4a",
"name": "default",
"display_name": "Default",
"description": "Stackdriver Trace default plan",
"service_properties": {}
}
]
}`

const CloudSqlNewPlan = `{
"id": "4bc59b9a-8520-409f-85da-1c7552315863",
"description": "Google Cloud SQL is a fully-managed MySQL database service",
"name": "google-cloudsql",
"bindable": true,
"plan_updateable": false,
"metadata": {
"displayName": "Google CloudSQL",
"longDescription": "Google Cloud SQL is a fully-managed MySQL database service",
"documentationUrl": "https://cloud.google.com/sql/docs/",
"supportUrl": "https://cloud.google.com/support/",
"imageUrl": "https://cloud.google.com/_static/images/cloud/products/logos/svg/sql.svg"
},
"tags": ["gcp", "cloudsql"],
"plans": [
				{
					"id": "some-other-cloudsql-plan",
					"name": "newPlan",
					"description": "testplan",
					"service_properties": {
						"tier": "D8",
						"pricing_plan": "athing",
						"max_disk_size": "15"
					},
					"display_name": "FOOBAR",
					"service_id": "4bc59b9a-8520-409f-85da-1c7552315863"
				}
			]
}`

var TestServiceEnvSettingsVars = map[string]string{
	"GOOGLE_SPANNER":              SpannerEnvSettings,
	"GOOGLE_BIGQUERY":             BigqueryEnvSettings,
	"GOOGLE_BIGTABLE":             BigtableEnvSettings,
	"GOOGLE_STORAGE":              StorageEnvSettings,
	"GOOGLE_PUBSUB":               PubsubEnvSettings,
	"GOOGLE_STACKDRIVER_DEBUGGER": StackdriverDebuggerEnvSettings,
	"GOOGLE_STACKDRIVER_TRACE":    StackdriverTraceEnvSettings,
	"GOOGLE_ML_APIS":              MlApiEnvSettings,
	"GOOGLE_CLOUDSQL":             CloudSqlEnvSettings,
}

<<<<<<< HEAD
func SetUpTestServices() {
	for envVarName, goVarName := range TestServiceEnvSettingsVars {
		os.Setenv(envVarName, goVarName)
	}
}
=======
const TestCloudSQLMySQLPlan = `{
			"test_cloudsql_mysql_plan": {
				"guid": "test_cloudsql_mysql_plan",
				"name": "test_cloudsql_mysql_plan",
				"description": "test-cloudsql-mysql-plan",
				"tier": "D4",
				"pricing_plan": "PER_USE",
				"max_disk_size": "20",
				"display_name": "test_cloudsql_mysql_plan",
				"service": "4bc59b9a-8520-409f-85da-1c7552315863"
			}
		}`
const TestCloudSQLPostgresPlan = `{
			"test_cloudsql_postgres_plan": {
				"guid": "test_cloudsql_postgres_plan",
				"name": "test_cloudsql_postgres_plan",
				"description": "test-postgres-plan",
				"tier": "db-custom-2-4096",
				"pricing_plan": "PER_USE",
				"max_disk_size": "20",
				"display_name": "test_cloudsql_postgres_plan",
				"service": "cbad6d78-a73c-432d-b8ff-b219a17a803a"
			}
		}`
const TestBigtablePlan = `{
			"test_bigtable_plan": {
				"guid": "test_bigtable_plan",
				"name": "test_bigtable_plan",
				"description": "test-bigtable-plan",
				"storage_type": "SSD",
				"num_nodes": "3",
				"display_name": "test_bigtable_plan",
				"service": "b8e19880-ac58-42ef-b033-f7cd9c94d1fe"
			}
		}`
const TestSpannerPlan = `{
			"test_spanner_plan": {
				"guid": "test_spanner_plan",
				"name": "test_spanner_plan",
				"description": "test-spanner-plan",
				"num_nodes": "3",
				"display_name": "test_spanner_plan",
				"service": "51b3e27e-d323-49ce-8c5f-1211e6409e82"
			}
		}`
>>>>>>> 3e21bf2d
<|MERGE_RESOLUTION|>--- conflicted
+++ resolved
@@ -1,302 +1,294 @@
 package fakes
 
-<<<<<<< HEAD
 import "os"
 
 const StorageEnvSettings = `{
-"id": "b9e4332e-b42b-4680-bda5-ea1506797474",
-"description": "A Powerful, Simple and Cost Effective Object Storage Service",
-"name": "google-storage",
-"bindable": true,
-"plan_updateable": false,
-"metadata": {
-"displayName": "Google Cloud Storage",
-"longDescription": "A Powerful, Simple and Cost Effective Object Storage Service",
-"documentationUrl": "https://cloud.google.com/storage/docs/overview",
-"supportUrl": "https://cloud.google.com/support/",
-"imageUrl": "https://cloud.google.com/_static/images/cloud/products/logos/svg/storage.svg"
-},
-"tags": ["gcp", "storage"],
-"plans": [
+  "id": "b9e4332e-b42b-4680-bda5-ea1506797474",
+  "description": "A Powerful, Simple and Cost Effective Object Storage Service",
+  "name": "google-storage",
+  "bindable": true,
+  "plan_updateable": false,
+  "metadata": {
+    "displayName": "Google Cloud Storage",
+    "longDescription": "A Powerful, Simple and Cost Effective Object Storage Service",
+    "documentationUrl": "https:\/\/cloud.google.com\/storage\/docs\/overview",
+    "supportUrl": "https:\/\/cloud.google.com\/support\/",
+    "imageUrl": "https:\/\/cloud.google.com\/_static\/images\/cloud\/products\/logos\/svg\/storage.svg"
+  },
+  "tags": [
+    "gcp",
+    "storage"
+  ],
+  "plans": [
+    {
+      "id": "e1d11f65-da66-46ad-977c-6d56513baf43",
+      "service_id": "b9e4332e-b42b-4680-bda5-ea1506797474",
+      "name": "standard",
+      "display_name": "Standard",
+      "description": "Standard storage class",
+      "service_properties": {
+        "storage_class": "STANDARD"
+      }
+    },
+    {
+      "id": "a42c1182-d1a0-4d40-82c1-28220518b360",
+      "service_id": "b9e4332e-b42b-4680-bda5-ea1506797474",
+      "name": "nearline",
+      "display_name": "Nearline",
+      "description": "Nearline storage class",
+      "service_properties": {
+        "storage_class": "NEARLINE"
+      }
+    },
+    {
+      "id": "1a1f4fe6-1904-44d0-838c-4c87a9490a6b",
+      "service_id": "b9e4332e-b42b-4680-bda5-ea1506797474",
+      "name": "reduced_availability",
+      "display_name": "Durable Reduced Availability",
+      "description": "Durable Reduced Availability storage class",
+      "service_properties": {
+        "storage_class": "DURABLE_REDUCED_AVAILABILITY"
+      }
+    }
+  ]
+}`
+
+const PubsubEnvSettings = `{
+  "id": "628629e3-79f5-4255-b981-d14c6c7856be",
+  "description": "A global service for real-time and reliable messaging and streaming data",
+  "name": "google-pubsub",
+  "bindable": true,
+  "plan_updateable": false,
+  "metadata": {
+    "displayName": "Google PubSub",
+    "longDescription": "A global service for real-time and reliable messaging and streaming data",
+    "documentationUrl": "https:\/\/cloud.google.com\/pubsub\/docs\/",
+    "supportUrl": "https:\/\/cloud.google.com\/support\/",
+    "imageUrl": "https:\/\/cloud.google.com\/_static\/images\/cloud\/products\/logos\/svg\/pubsub.svg"
+  },
+  "tags": [
+    "gcp",
+    "pubsub"
+  ],
+  "plans": [
+    {
+      "id": "622f4da3-8731-492a-af29-66a9146f8333",
+      "service_id": "628629e3-79f5-4255-b981-d14c6c7856be",
+      "name": "default",
+      "display_name": "Default",
+      "description": "PubSub Default plan",
+      "service_properties": {
+
+      }
+    }
+  ]
+}`
+
+const BigqueryEnvSettings = `{
+  "id": "f80c0a3e-bd4d-4809-a900-b4e33a6450f1",
+  "description": "A fast, economical and fully managed data warehouse for large-scale data analytics",
+  "name": "google-bigquery",
+  "bindable": true,
+  "plan_updateable": false,
+  "metadata": {
+    "displayName": "Google BigQuery",
+    "longDescription": "A fast, economical and fully managed data warehouse for large-scale data analytics",
+    "documentationUrl": "https:\/\/cloud.google.com\/bigquery\/docs\/",
+    "supportUrl": "https:\/\/cloud.google.com\/support\/",
+    "imageUrl": "https:\/\/cloud.google.com\/_static\/images\/cloud\/products\/logos\/svg\/bigquery.svg"
+  },
+  "tags": [
+    "gcp",
+    "bigquery"
+  ],
+  "plans": [
+    {
+      "id": "10ff4e72-6e84-44eb-851f-bdb38a791914",
+      "service_id": "f80c0a3e-bd4d-4809-a900-b4e33a6450f1",
+      "name": "default",
+      "display_name": "Default",
+      "description": "BigQuery default plan",
+      "service_properties": {
+
+      }
+    }
+  ]
+}`
+
+const CloudSqlMysqlEnvSettings = `{
+  "id": "4bc59b9a-8520-409f-85da-1c7552315863",
+  "description": "Google Cloud SQL is a fully-managed MySQL database service",
+  "name": "google-cloudsql-mysql",
+  "bindable": true,
+  "plan_updateable": false,
+  "metadata": {
+    "displayName": "Google CloudSQL",
+    "longDescription": "Google Cloud SQL is a fully-managed MySQL database service",
+    "documentationUrl": "https:\/\/cloud.google.com\/sql\/docs\/",
+    "supportUrl": "https:\/\/cloud.google.com\/support\/",
+    "imageUrl": "https:\/\/cloud.google.com\/_static\/images\/cloud\/products\/logos\/svg\/sql.svg"
+  },
+  "tags": [
+    "gcp",
+    "cloudsql",
+    "mysql"
+  ],
+  "plans": [
+    {
+      "id": "test-cloudsql-plan",
+      "name": "test_plan",
+      "description": "testplan",
+      "service_properties": {
+        "tier": "D8",
+        "pricing_plan": "PER_USE",
+        "max_disk_size": "15"
+      },
+      "display_name": "FOOBAR",
+      "service_id": "4bc59b9a-8520-409f-85da-1c7552315863"
+    }
+  ]
+}`
+
+const CloudSqlPostgresEnvSettings = `
 {
-"id": "e1d11f65-da66-46ad-977c-6d56513baf43",
-"service_id": "b9e4332e-b42b-4680-bda5-ea1506797474",
-"name": "standard",
-"display_name": "Standard",
-"description": "Standard storage class",
-"service_properties": {"storage_class": "STANDARD"}
-},
-{
-"id": "a42c1182-d1a0-4d40-82c1-28220518b360",
-"service_id": "b9e4332e-b42b-4680-bda5-ea1506797474",
-"name": "nearline",
-"display_name": "Nearline",
-"description": "Nearline storage class",
-"service_properties": {"storage_class": "NEARLINE"}
-},
-{
-"id": "1a1f4fe6-1904-44d0-838c-4c87a9490a6b",
-"service_id": "b9e4332e-b42b-4680-bda5-ea1506797474",
-"name": "reduced_availability",
-"display_name": "Durable Reduced Availability",
-"description": "Durable Reduced Availability storage class",
-"service_properties": {"storage_class": "DURABLE_REDUCED_AVAILABILITY"}
-}
-]
-}`
-
-const PubsubEnvSettings = `{
-"id": "628629e3-79f5-4255-b981-d14c6c7856be",
-"description": "A global service for real-time and reliable messaging and streaming data",
-"name": "google-pubsub",
-"bindable": true,
-"plan_updateable": false,
-"metadata": {
-"displayName": "Google PubSub",
-"longDescription": "A global service for real-time and reliable messaging and streaming data",
-"documentationUrl": "https://cloud.google.com/pubsub/docs/",
-"supportUrl": "https://cloud.google.com/support/",
-"imageUrl": "https://cloud.google.com/_static/images/cloud/products/logos/svg/pubsub.svg"
-},
-"tags": ["gcp", "pubsub"],
-"plans": [
-{
-"id": "622f4da3-8731-492a-af29-66a9146f8333",
-"service_id": "628629e3-79f5-4255-b981-d14c6c7856be",
-"name": "default",
-"display_name": "Default",
-"description": "PubSub Default plan",
-"service_properties": {}
-}
-]
-}`
-
-const BigqueryEnvSettings = `{
-"id": "f80c0a3e-bd4d-4809-a900-b4e33a6450f1",
-"description": "A fast, economical and fully managed data warehouse for large-scale data analytics",
-"name": "google-bigquery",
-"bindable": true,
-"plan_updateable": false,
-"metadata": {
-"displayName": "Google BigQuery",
-"longDescription": "A fast, economical and fully managed data warehouse for large-scale data analytics",
-"documentationUrl": "https://cloud.google.com/bigquery/docs/",
-"supportUrl": "https://cloud.google.com/support/",
-"imageUrl": "https://cloud.google.com/_static/images/cloud/products/logos/svg/bigquery.svg"
-},
-"tags": ["gcp", "bigquery"],
-"plans": [
-{
-"id": "10ff4e72-6e84-44eb-851f-bdb38a791914",
-"service_id": "f80c0a3e-bd4d-4809-a900-b4e33a6450f1",
-"name": "default",
-"display_name": "Default",
-"description": "BigQuery default plan",
-"service_properties": {}
-}
-]
-}`
-
-const CloudSqlEnvSettings = `{
-"id": "4bc59b9a-8520-409f-85da-1c7552315863",
-"description": "Google Cloud SQL is a fully-managed MySQL database service",
-"name": "google-cloudsql",
-"bindable": true,
-"plan_updateable": false,
-"metadata": {
-"displayName": "Google CloudSQL",
-"longDescription": "Google Cloud SQL is a fully-managed MySQL database service",
-"documentationUrl": "https://cloud.google.com/sql/docs/",
-"supportUrl": "https://cloud.google.com/support/",
-"imageUrl": "https://cloud.google.com/_static/images/cloud/products/logos/svg/sql.svg"
-},
-"tags": ["gcp", "cloudsql"],
-"plans": [
-    {
-        "id": "test-cloudsql-plan",
-        "name": "test_plan",
-        "description": "testplan",
-        "service_properties": {
-            "tier": "D8",
-            "pricing_plan": "PER_USE",
-            "max_disk_size": "15"
-=======
-const Services string = `[
-        {
-          "id": "b9e4332e-b42b-4680-bda5-ea1506797474",
-          "description": "A Powerful, Simple and Cost Effective Object Storage Service",
-          "name": "google-storage",
-          "bindable": true,
-          "plan_updateable": false,
-          "metadata": {
-            "displayName": "Google Cloud Storage",
-            "longDescription": "A Powerful, Simple and Cost Effective Object Storage Service",
-            "documentationUrl": "https://cloud.google.com/storage/docs/",
-            "supportUrl": "https://cloud.google.com/support/",
-            "imageUrl": "https://cloud.google.com/_static/images/cloud/products/logos/svg/storage.svg"
-          },
-          "tags": ["gcp", "storage"]
-        },
-        {
-          "id": "628629e3-79f5-4255-b981-d14c6c7856be",
-          "description": "A global service for real-time and reliable messaging and streaming data",
-          "name": "google-pubsub",
-          "bindable": true,
-          "plan_updateable": false,
-          "metadata": {
-            "displayName": "Google PubSub",
-            "longDescription": "A global service for real-time and reliable messaging and streaming data",
-            "documentationUrl": "https://cloud.google.com/pubsub/docs/",
-            "supportUrl": "https://cloud.google.com/support/",
-            "imageUrl": "https://cloud.google.com/_static/images/cloud/products/logos/svg/pubsub.svg"
-          },
-          "tags": ["gcp", "pubsub"]
-        },
-        {
-          "id": "f80c0a3e-bd4d-4809-a900-b4e33a6450f1",
-          "description": "A fast, economical and fully managed data warehouse for large-scale data analytics",
-          "name": "google-bigquery",
-          "bindable": true,
-          "plan_updateable": false,
-          "metadata": {
-            "displayName": "Google BigQuery",
-            "longDescription": "A fast, economical and fully managed data warehouse for large-scale data analytics",
-            "documentationUrl": "https://cloud.google.com/bigquery/docs/",
-            "supportUrl": "https://cloud.google.com/support/",
-            "imageUrl": "https://cloud.google.com/_static/images/cloud/products/logos/svg/bigquery.svg"
-          },
-          "tags": ["gcp", "bigquery"]
-        },
-        {
-          "id": "4bc59b9a-8520-409f-85da-1c7552315863",
-          "description": "Google Cloud SQL is a fully-managed MySQL database service",
-          "name": "google-cloudsql-mysql",
-          "bindable": true,
-          "plan_updateable": false,
-          "metadata": {
-            "displayName": "Google CloudSQL MySQL",
-            "longDescription": "Google Cloud SQL is a fully-managed MySQL database service",
-            "documentationUrl": "https://cloud.google.com/sql/docs/",
-            "supportUrl": "https://cloud.google.com/support/",
-            "imageUrl": "https://cloud.google.com/_static/images/cloud/products/logos/svg/sql.svg"
-          },
-          "tags": ["gcp", "cloudsql", "mysql"]
-        },
-        {
-          "id": "cbad6d78-a73c-432d-b8ff-b219a17a803a",
-          "description": "Google Cloud SQL is a fully-managed PostgreSQL database service",
-          "name": "google-cloudsql-postgres",
-          "bindable": true,
-          "plan_updateable": false,
-          "metadata": {
-            "displayName": "Google CloudSQL PostgreSQL",
-            "longDescription": "Google Cloud SQL is a fully-managed MySQL database service",
-            "documentationUrl": "https://cloud.google.com/sql/docs/",
-            "supportUrl": "https://cloud.google.com/support/",
-            "imageUrl": "https://cloud.google.com/_static/images/cloud/products/logos/svg/sql.svg"
-          },
-          "tags": ["gcp", "cloudsql", "postgres"]
->>>>>>> 3e21bf2d
-        },
-        "display_name": "FOOBAR",
-        "service_id": "4bc59b9a-8520-409f-85da-1c7552315863"
-    }
-]
+  "id": "cbad6d78-a73c-432d-b8ff-b219a17a803a",
+  "description": "Google Cloud SQL is a fully-managed PostgreSQL database service",
+  "name": "google-cloudsql-postgres",
+  "bindable": true,
+  "plan_updateable": false,
+  "metadata": {
+	"displayName": "Google CloudSQL PostgreSQL",
+	"longDescription": "Google Cloud SQL is a fully-managed MySQL database service",
+	"documentationUrl": "https://cloud.google.com/sql/docs/",
+	"supportUrl": "https://cloud.google.com/support/",
+	"imageUrl": "https://cloud.google.com/_static/images/cloud/products/logos/svg/sql.svg"
+  },
+  "tags": ["gcp", "cloudsql", "postgres"],
+  "plans": [
+	{
+		"id": "test_cloudsql_postgres_plan",
+		"name": "test_cloudsql_postgres_plan",
+		"description": "test-postgres-plan",
+		"service_properties": {
+		"tier": "db-custom-2-4096",
+		"pricing_plan": "PER_USE",
+		"max_disk_size": "20"},
+		"display_name": "test_cloudsql_postgres_plan",
+		"service_id": "cbad6d78-a73c-432d-b8ff-b219a17a803a"
+	}
+  ]
 }`
 
 const MlApiEnvSettings = `{
-"id": "5ad2dce0-51f7-4ede-8b46-293d6df1e8d4",
-"description": "Machine Learning Apis including Vision, Translate, Speech, and Natural Language",
-"name": "google-ml-apis",
-"bindable": true,
-"plan_updateable": false,
-"metadata": {
-"displayName": "Google Machine Learning APIs",
-"longDescription": "Machine Learning Apis including Vision, Translate, Speech, and Natural Language",
-"documentationUrl": "https://cloud.google.com/ml/",
-"supportUrl": "https://cloud.google.com/support/",
-"imageUrl": "https://cloud.google.com/_static/images/cloud/products/logos/svg/machine-learning.svg"
-},
-"tags": ["gcp", "ml"],
-"plans":  [
-{
-"id": "be7954e1-ecfb-4936-a0b6-db35e6424c7a",
-"service_id": "5ad2dce0-51f7-4ede-8b46-293d6df1e8d4",
-"name": "default",
-"display_name": "Default",
-"description": "Machine Learning api default plan",
-"service_properties": {}
-}
-]
+  "id": "5ad2dce0-51f7-4ede-8b46-293d6df1e8d4",
+  "description": "Machine Learning Apis including Vision, Translate, Speech, and Natural Language",
+  "name": "google-ml-apis",
+  "bindable": true,
+  "plan_updateable": false,
+  "metadata": {
+    "displayName": "Google Machine Learning APIs",
+    "longDescription": "Machine Learning Apis including Vision, Translate, Speech, and Natural Language",
+    "documentationUrl": "https:\/\/cloud.google.com\/ml\/",
+    "supportUrl": "https:\/\/cloud.google.com\/support\/",
+    "imageUrl": "https:\/\/cloud.google.com\/_static\/images\/cloud\/products\/logos\/svg\/machine-learning.svg"
+  },
+  "tags": [
+    "gcp",
+    "ml"
+  ],
+  "plans": [
+    {
+      "id": "be7954e1-ecfb-4936-a0b6-db35e6424c7a",
+      "service_id": "5ad2dce0-51f7-4ede-8b46-293d6df1e8d4",
+      "name": "default",
+      "display_name": "Default",
+      "description": "Machine Learning api default plan",
+      "service_properties": {
+
+      }
+    }
+  ]
 }`
 
 const StackdriverDebuggerEnvSettings = `{
-"id": "83837945-1547-41e0-b661-ea31d76eed11",
-"description": "Stackdriver Debugger",
-"name": "google-stackdriver-debugger",
-"bindable": true,
-"plan_updateable": false,
-"metadata": {
-"displayName": "Stackdriver Debugger",
-"longDescription": "Stackdriver Debugger is a feature of the Google Cloud Platform that lets you inspect the state of an application at any code location without using logging statements and without stopping or slowing down your applications. Your users are not impacted during debugging. Using the production debugger you can capture the local variables and call stack and link it back to a specific line location in your source code.",
-"documentationUrl": "https://cloud.google.com/debugger/docs/",
-"supportUrl": "https://cloud.google.com/support/",
-"imageUrl": "https://cloud.google.com/_static/images/cloud/products/logos/svg/debugger.svg"
-},
-"tags": ["gcp", "stackdriver", "debugger"],
-"plans": [
-{
-"id": "10866183-a775-49e8-96e3-4e7a901e4a79",
-"service_id": "83837945-1547-41e0-b661-ea31d76eed11",
-"name": "default",
-"display_name": "Default",
-"description": "Stackdriver Debugger default plan",
-"service_properties": {}
-}
-]
+  "id": "83837945-1547-41e0-b661-ea31d76eed11",
+  "description": "Stackdriver Debugger",
+  "name": "google-stackdriver-debugger",
+  "bindable": true,
+  "plan_updateable": false,
+  "metadata": {
+    "displayName": "Stackdriver Debugger",
+    "longDescription": "Stackdriver Debugger is a feature of the Google Cloud Platform that lets you inspect the state of an application at any code location without using logging statements and without stopping or slowing down your applications. Your users are not impacted during debugging. Using the production debugger you can capture the local variables and call stack and link it back to a specific line location in your source code.",
+    "documentationUrl": "https:\/\/cloud.google.com\/debugger\/docs\/",
+    "supportUrl": "https:\/\/cloud.google.com\/support\/",
+    "imageUrl": "https:\/\/cloud.google.com\/_static\/images\/cloud\/products\/logos\/svg\/debugger.svg"
+  },
+  "tags": [
+    "gcp",
+    "stackdriver",
+    "debugger"
+  ],
+  "plans": [
+    {
+      "id": "10866183-a775-49e8-96e3-4e7a901e4a79",
+      "service_id": "83837945-1547-41e0-b661-ea31d76eed11",
+      "name": "default",
+      "display_name": "Default",
+      "description": "Stackdriver Debugger default plan",
+      "service_properties": {
+
+      }
+    }
+  ]
 }`
 
 const StackdriverTraceEnvSettings = `{
-"id": "c5ddfe15-24d9-47f8-8ffe-f6b7daa9cf4a",
-"description": "Stackdriver Trace",
-"name": "google-stackdriver-trace",
-"bindable": true,
-"plan_updateable": false,
-"metadata": {
-"displayName": "Stackdriver Trace",
-"longDescription": "Stackdriver Trace is a distributed tracing system that collects latency data from your applications and displays it in the Google Cloud Platform Console. You can track how requests propagate through your application and receive detailed near real-time performance insights.",
-"documentationUrl": "https://cloud.google.com/trace/docs/",
-"supportUrl": "https://cloud.google.com/support/",
-"imageUrl": "https://cloud.google.com/_static/images/cloud/products/logos/svg/trace.svg"
-},
-"tags": ["gcp", "stackdriver", "trace"],
-"plans": [
-{
-"id": "ab6c2287-b4bc-4ff4-a36a-0575e7910164",
-"service_id": "c5ddfe15-24d9-47f8-8ffe-f6b7daa9cf4a",
-"name": "default",
-"display_name": "Default",
-"description": "Stackdriver Trace default plan",
-"service_properties": {}
-}
-]
+  "id": "c5ddfe15-24d9-47f8-8ffe-f6b7daa9cf4a",
+  "description": "Stackdriver Trace",
+  "name": "google-stackdriver-trace",
+  "bindable": true,
+  "plan_updateable": false,
+  "metadata": {
+    "displayName": "Stackdriver Trace",
+    "longDescription": "Stackdriver Trace is a distributed tracing system that collects latency data from your applications and displays it in the Google Cloud Platform Console. You can track how requests propagate through your application and receive detailed near real-time performance insights.",
+    "documentationUrl": "https:\/\/cloud.google.com\/trace\/docs\/",
+    "supportUrl": "https:\/\/cloud.google.com\/support\/",
+    "imageUrl": "https:\/\/cloud.google.com\/_static\/images\/cloud\/products\/logos\/svg\/trace.svg"
+  },
+  "tags": [
+    "gcp",
+    "stackdriver",
+    "trace"
+  ],
+  "plans": [
+    {
+      "id": "ab6c2287-b4bc-4ff4-a36a-0575e7910164",
+      "service_id": "c5ddfe15-24d9-47f8-8ffe-f6b7daa9cf4a",
+      "name": "default",
+      "display_name": "Default",
+      "description": "Stackdriver Trace default plan",
+      "service_properties": {
+
+      }
+    }
+  ]
 }`
 
 const SpannerEnvSettings = `{
-          "id": "51b3e27e-d323-49ce-8c5f-1211e6409e82",
-          "description": "The first horizontally scalable, globally consistent, relational database service",
-          "name": "google-spanner",
-          "bindable": true,
-          "plan_updateable": false,
-          "metadata": {
-            "displayName": "Google Spanner",
-            "longDescription": "The first horizontally scalable, globally consistent, relational database service",
-            "documentationUrl": "https://cloud.google.com/spanner/",
-            "supportUrl": "https://cloud.google.com/support/",
-            "imageUrl": "https://cloud.google.com/_static/images/cloud/products/logos/svg/spanner.svg"
-          },
-          "tags": ["gcp", "spanner"],
-          "plans": [
+  "id": "51b3e27e-d323-49ce-8c5f-1211e6409e82",
+  "description": "The first horizontally scalable, globally consistent, relational database service",
+  "name": "google-spanner",
+  "bindable": true,
+  "plan_updateable": false,
+  "metadata": {
+	"displayName": "Google Spanner",
+	"longDescription": "The first horizontally scalable, globally consistent, relational database service",
+	"documentationUrl": "https://cloud.google.com/spanner/",
+	"supportUrl": "https://cloud.google.com/support/",
+	"imageUrl": "https://cloud.google.com/_static/images/cloud/products/logos/svg/spanner.svg"
+  },
+  "tags": ["gcp", "spanner"],
+  "plans": [
     {
         "id": "test-spanner-plan",
         "name": "spannerplan",
@@ -307,91 +299,117 @@
         "display_name": "Spanner Plan",
         "service_id": "51b3e27e-d323-49ce-8c5f-1211e6409e82"
     }
-]
-        }`
+  ]
+}`
 
 const BigtableEnvSettings = `{
-         "id": "b8e19880-ac58-42ef-b033-f7cd9c94d1fe",
-         "description": "A high performance NoSQL database service for large analytical and operational workloads",
-         "name": "google-bigtable",
-         "bindable": true,
-         "plan_updateable": false,
-         "metadata": {
-           "displayName": "Google Bigtable",
-           "longDescription": "A high performance NoSQL database service for large analytical and operational workloads",
-           "documentationUrl": "https://cloud.google.com/bigtable/",
-           "supportUrl": "https://cloud.google.com/support/",
-           "imageUrl": "https://cloud.google.com/_static/images/cloud/products/logos/svg/bigtable.svg"
-         },
-         "tags": ["gcp", "bigtable"],
-         "plans": [
-    {
-        "id": "test-bigtable-plan",
-        "name": "bt_plan",
-        "description": "Bigtable basic plan",
-        "service_properties": {
-            "storage_type": "HDD",
-            "num_nodes": "5"
-        },
-        "display_name": "Bigtable Plan",
-        "service_id": "b8e19880-ac58-42ef-b033-f7cd9c94d1fe"
-    }
-]
-        }`
+	"id": "b8e19880-ac58-42ef-b033-f7cd9c94d1fe",
+	"description": "A high performance NoSQL database service for large analytical and operational workloads",
+	"name": "google-bigtable",
+	"bindable": true,
+	"plan_updateable": false,
+	"metadata": {
+		"displayName": "Google Bigtable",
+		"longDescription": "A high performance NoSQL database service for large analytical and operational workloads",
+		"documentationUrl": "https://cloud.google.com/bigtable/",
+		"supportUrl": "https://cloud.google.com/support/",
+		"imageUrl": "https://cloud.google.com/_static/images/cloud/products/logos/svg/bigtable.svg"
+	},
+	"tags": ["gcp", "bigtable"],
+	"plans": [
+    {
+		"id": "test-bigtable-plan",
+		"name": "bt_plan",
+		"description": "Bigtable basic plan",
+		"service_properties": {
+			"storage_type": "HDD",
+			"num_nodes": "5"
+		},
+		"display_name": "Bigtable Plan",
+		"service_id": "b8e19880-ac58-42ef-b033-f7cd9c94d1fe"
+    }
+  ]
+}`
+
+const DatastoreEnvSettings = `{
+	"id": "76d4abb2-fee7-4c8f-aee1-bcea2837f02b",
+	"description": "Google Cloud Datastore is a NoSQL document database service",
+	"name": "google-datastore",
+	"bindable": true,
+	"plan_updateable": false,
+	"metadata": {
+	  "displayName": "Google Cloud Datastore",
+	  "longDescription": "Google Cloud Datastore is a NoSQL document database built for automatic scaling, high performance, and ease of application development.",
+	  "documentationUrl": "https://cloud.google.com/datastore/docs/",
+	  "supportUrl": "https://cloud.google.com/support/",
+	  "imageUrl": "https://cloud.google.com/_static/images/cloud/products/logos/svg/datastore.svg"
+	},
+	"tags": ["gcp", "datastore"],
+	"plans": [
+	  {
+	   "id": "05f1fb6b-b5f0-48a2-9c2b-a5f236507a97",
+	   "service_id": "76d4abb2-fee7-4c8f-aee1-bcea2837f02b",
+	   "name": "default",
+	   "display_name": "Default",
+	   "description": "Datastore default plan",
+	   "service_properties": {}
+	  }
+	]
+}`
 
 const PlanNoId = `{
-"id": "c5ddfe15-24d9-47f8-8ffe-f6b7daa9cf4a",
-"description": "Stackdriver Trace",
-"name": "google-stackdriver-trace",
-"bindable": true,
-"plan_updateable": false,
-"metadata": {
-"displayName": "Stackdriver Trace",
-"longDescription": "Stackdriver Trace is a distributed tracing system that collects latency data from your applications and displays it in the Google Cloud Platform Console. You can track how requests propagate through your application and receive detailed near real-time performance insights.",
-"documentationUrl": "https://cloud.google.com/trace/docs/",
-"supportUrl": "https://cloud.google.com/support/",
-"imageUrl": "https://cloud.google.com/_static/images/cloud/products/logos/svg/trace.svg"
-},
-"tags": ["gcp", "stackdriver", "trace"],
-"plans": [
-{
-"service_id": "c5ddfe15-24d9-47f8-8ffe-f6b7daa9cf4a",
-"name": "default",
-"display_name": "Default",
-"description": "Stackdriver Trace default plan",
-"service_properties": {}
-}
-]
+	"id": "c5ddfe15-24d9-47f8-8ffe-f6b7daa9cf4a",
+	"description": "Stackdriver Trace",
+	"name": "google-stackdriver-trace",
+	"bindable": true,
+	"plan_updateable": false,
+	"metadata": {
+		"displayName": "Stackdriver Trace",
+		"longDescription": "Stackdriver Trace is a distributed tracing system that collects latency data from your applications and displays it in the Google Cloud Platform Console. You can track how requests propagate through your application and receive detailed near real-time performance insights.",
+		"documentationUrl": "https://cloud.google.com/trace/docs/",
+		"supportUrl": "https://cloud.google.com/support/",
+		"imageUrl": "https://cloud.google.com/_static/images/cloud/products/logos/svg/trace.svg"
+	},
+	"tags": ["gcp", "stackdriver", "trace"],
+	"plans": [
+		{
+		"service_id": "c5ddfe15-24d9-47f8-8ffe-f6b7daa9cf4a",
+		"name": "default",
+		"display_name": "Default",
+		"description": "Stackdriver Trace default plan",
+		"service_properties": {}
+		}
+	]
 }`
 
 const CloudSqlNewPlan = `{
-"id": "4bc59b9a-8520-409f-85da-1c7552315863",
-"description": "Google Cloud SQL is a fully-managed MySQL database service",
-"name": "google-cloudsql",
-"bindable": true,
-"plan_updateable": false,
-"metadata": {
-"displayName": "Google CloudSQL",
-"longDescription": "Google Cloud SQL is a fully-managed MySQL database service",
-"documentationUrl": "https://cloud.google.com/sql/docs/",
-"supportUrl": "https://cloud.google.com/support/",
-"imageUrl": "https://cloud.google.com/_static/images/cloud/products/logos/svg/sql.svg"
-},
-"tags": ["gcp", "cloudsql"],
-"plans": [
-				{
-					"id": "some-other-cloudsql-plan",
-					"name": "newPlan",
-					"description": "testplan",
-					"service_properties": {
-						"tier": "D8",
-						"pricing_plan": "athing",
-						"max_disk_size": "15"
-					},
-					"display_name": "FOOBAR",
-					"service_id": "4bc59b9a-8520-409f-85da-1c7552315863"
-				}
-			]
+	"id": "4bc59b9a-8520-409f-85da-1c7552315863",
+	"description": "Google Cloud SQL is a fully-managed MySQL database service",
+	"name": "google-cloudsql-mysql",
+	"bindable": true,
+	"plan_updateable": false,
+	"metadata": {
+	"displayName": "Google CloudSQL",
+	"longDescription": "Google Cloud SQL is a fully-managed MySQL database service",
+	"documentationUrl": "https://cloud.google.com/sql/docs/",
+	"supportUrl": "https://cloud.google.com/support/",
+	"imageUrl": "https://cloud.google.com/_static/images/cloud/products/logos/svg/sql.svg"
+	},
+	"tags": ["gcp", "cloudsql"],
+	"plans": [
+		{
+			"id": "some-other-cloudsql-plan",
+			"name": "newPlan",
+			"description": "testplan",
+			"service_properties": {
+				"tier": "D8",
+				"pricing_plan": "athing",
+				"max_disk_size": "15"
+			},
+			"display_name": "FOOBAR",
+			"service_id": "4bc59b9a-8520-409f-85da-1c7552315863"
+		}
+	]
 }`
 
 var TestServiceEnvSettingsVars = map[string]string{
@@ -403,59 +421,13 @@
 	"GOOGLE_STACKDRIVER_DEBUGGER": StackdriverDebuggerEnvSettings,
 	"GOOGLE_STACKDRIVER_TRACE":    StackdriverTraceEnvSettings,
 	"GOOGLE_ML_APIS":              MlApiEnvSettings,
-	"GOOGLE_CLOUDSQL":             CloudSqlEnvSettings,
+	"GOOGLE_DATASTORE":            DatastoreEnvSettings,
+	"GOOGLE_CLOUDSQL_MYSQL":       CloudSqlMysqlEnvSettings,
+	"GOOGLE_CLOUDSQL_POSTGRES":    CloudSqlPostgresEnvSettings,
 }
 
-<<<<<<< HEAD
 func SetUpTestServices() {
 	for envVarName, goVarName := range TestServiceEnvSettingsVars {
 		os.Setenv(envVarName, goVarName)
 	}
-}
-=======
-const TestCloudSQLMySQLPlan = `{
-			"test_cloudsql_mysql_plan": {
-				"guid": "test_cloudsql_mysql_plan",
-				"name": "test_cloudsql_mysql_plan",
-				"description": "test-cloudsql-mysql-plan",
-				"tier": "D4",
-				"pricing_plan": "PER_USE",
-				"max_disk_size": "20",
-				"display_name": "test_cloudsql_mysql_plan",
-				"service": "4bc59b9a-8520-409f-85da-1c7552315863"
-			}
-		}`
-const TestCloudSQLPostgresPlan = `{
-			"test_cloudsql_postgres_plan": {
-				"guid": "test_cloudsql_postgres_plan",
-				"name": "test_cloudsql_postgres_plan",
-				"description": "test-postgres-plan",
-				"tier": "db-custom-2-4096",
-				"pricing_plan": "PER_USE",
-				"max_disk_size": "20",
-				"display_name": "test_cloudsql_postgres_plan",
-				"service": "cbad6d78-a73c-432d-b8ff-b219a17a803a"
-			}
-		}`
-const TestBigtablePlan = `{
-			"test_bigtable_plan": {
-				"guid": "test_bigtable_plan",
-				"name": "test_bigtable_plan",
-				"description": "test-bigtable-plan",
-				"storage_type": "SSD",
-				"num_nodes": "3",
-				"display_name": "test_bigtable_plan",
-				"service": "b8e19880-ac58-42ef-b033-f7cd9c94d1fe"
-			}
-		}`
-const TestSpannerPlan = `{
-			"test_spanner_plan": {
-				"guid": "test_spanner_plan",
-				"name": "test_spanner_plan",
-				"description": "test-spanner-plan",
-				"num_nodes": "3",
-				"display_name": "test_spanner_plan",
-				"service": "51b3e27e-d323-49ce-8c5f-1211e6409e82"
-			}
-		}`
->>>>>>> 3e21bf2d
+}