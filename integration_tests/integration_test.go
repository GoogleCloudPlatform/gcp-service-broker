--- conflicted
+++ resolved
@@ -230,13 +230,8 @@
 	})
 
 	Describe("Broker init", func() {
-<<<<<<< HEAD
 		It("should have 11 services in sevices map", func() {
 			Expect(len(gcpBroker.ServiceBrokerMap)).To(Equal(9))
-=======
-		It("should have 10 services in sevices map", func() {
-			Expect(len(gcpBroker.ServiceBrokerMap)).To(Equal(10))
->>>>>>> 3aa6ba85
 		})
 
 		It("should have a default client", func() {
@@ -249,13 +244,8 @@
 	})
 
 	Describe("getting broker catalog", func() {
-<<<<<<< HEAD
 		It("should have 11 services available", func() {
 			Expect(len(gcpBroker.Services())).To(Equal(9))
-=======
-		It("should have 10 services available", func() {
-			Expect(len(gcpBroker.Services())).To(Equal(10))
->>>>>>> 3aa6ba85
 		})
 
 		It("should have 3 storage plans available", func() {
