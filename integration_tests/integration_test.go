--- conflicted
+++ resolved
@@ -204,14 +204,7 @@
 		os.Setenv("SECURITY_USER_NAME", "username")
 		os.Setenv("SECURITY_USER_PASSWORD", "password")
 
-<<<<<<< HEAD
 		fakes.SetUpTestServices()
-=======
-		os.Setenv("CLOUDSQL_MYSQL_CUSTOM_PLANS", fakes.TestCloudSQLMySQLPlan)
-		os.Setenv("CLOUDSQL_POSTGRES_CUSTOM_PLANS", fakes.TestCloudSQLPostgresPlan)
-		os.Setenv("BIGTABLE_CUSTOM_PLANS", fakes.TestBigtablePlan)
-		os.Setenv("SPANNER_CUSTOM_PLANS", fakes.TestSpannerPlan)
->>>>>>> 3e21bf2d
 
 		brokerConfig, err = config.NewBrokerConfigFromEnv()
 		if err != nil {
@@ -234,7 +227,7 @@
 
 	Describe("Broker init", func() {
 		It("should have 11 services in sevices map", func() {
-			Expect(len(gcpBroker.ServiceBrokerMap)).To(Equal(9))
+			Expect(len(gcpBroker.ServiceBrokerMap)).To(Equal(11))
 		})
 
 		It("should have a default client", func() {
@@ -248,7 +241,7 @@
 
 	Describe("getting broker catalog", func() {
 		It("should have 11 services available", func() {
-			Expect(len(gcpBroker.Services())).To(Equal(9))
+			Expect(len(gcpBroker.Services())).To(Equal(11))
 		})
 
 		It("should have 3 storage plans available", func() {
@@ -434,7 +427,7 @@
 				serviceId: serviceNameToId[models.DatastoreName],
 				planId:    serviceNameToPlanId[models.DatastoreName],
 			}
-			testIamBasedService(gcpBroker, params)
+			testIamBasedService(brokerConfig, gcpBroker, params)
 		}, timeout)
 	})
 
