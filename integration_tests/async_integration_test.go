// Copyright the Service Broker Project Authors.
//
// Licensed under the Apache License, Version 2.0 (the "License");
// you may not use this file except in compliance with the License.
// You may obtain a copy of the License at
//
//      http://www.apache.org/licenses/LICENSE-2.0
//
// Unless required by applicable law or agreed to in writing, software
// distributed under the License is distributed on an "AS IS" BASIS,
// WITHOUT WARRANTIES OR CONDITIONS OF ANY KIND, either express or implied.
// See the License for the specific language governing permissions and
// limitations under the License.
//
////////////////////////////////////////////////////////////////////////////////
//

package integration_tests

import (
	googlespanner "cloud.google.com/go/spanner/admin/instance/apiv1"
	"code.cloudfoundry.org/lager"
	"fmt"
	"gcp-service-broker/brokerapi/brokers"
	. "gcp-service-broker/brokerapi/brokers"
	"gcp-service-broker/brokerapi/brokers/config"
	"gcp-service-broker/brokerapi/brokers/models"
	"gcp-service-broker/brokerapi/brokers/name_generator"
	"gcp-service-broker/db_service"
	"gcp-service-broker/fakes"
	"github.com/jinzhu/gorm"
	. "github.com/onsi/ginkgo"
	. "github.com/onsi/gomega"
	"golang.org/x/net/context"
	"google.golang.org/api/iam/v1"
	"google.golang.org/api/option"
	googlecloudsql "google.golang.org/api/sqladmin/v1beta4"
	instancepb "google.golang.org/genproto/googleapis/spanner/admin/instance/v1"
	"os"
	"time"
)

func pollForMaxFiveMins(gcpb *GCPAsyncServiceBroker, instanceId string) error {
	var err error
	timeout := time.After(5 * time.Minute)
	tick := time.Tick(30 * time.Second)

	// Keep trying until we're timed out or got a result or got an error
	for {
		select {
		case <-timeout:
			return err
		case <-tick:
			done, err := gcpb.LastOperation(instanceId)
			if err != nil {
				return err
			} else if done.State == models.Succeeded {
				return nil
			}
		}
	}
}

var _ = Describe("AsyncIntegrationTests", func() {
	var (
		gcpBroker            *GCPAsyncServiceBroker
		brokerConfig         *config.BrokerConfig
		err                  error
		logger               lager.Logger
		serviceNameToId      map[string]string = make(map[string]string)
		serviceNameToPlanId  map[string]string = make(map[string]string)
		instance_name        string
		cloudsqlInstanceName string
	)

	BeforeEach(func() {
		logger = lager.NewLogger("brokers_test")
		logger.RegisterSink(lager.NewWriterSink(GinkgoWriter, lager.DEBUG))

		testDb, _ := gorm.Open("sqlite3", "test.db")
		testDb.CreateTable(models.ServiceInstanceDetails{})
		testDb.CreateTable(models.ServiceBindingCredentials{})
		testDb.CreateTable(models.ProvisionRequestDetails{})
		testDb.CreateTable(models.CloudOperation{})

		db_service.DbConnection = testDb

		os.Setenv("SECURITY_USER_NAME", "username")
		os.Setenv("SECURITY_USER_PASSWORD", "password")

		fakes.SetUpTestServices()

		brokerConfig, err = config.NewBrokerConfigFromEnv()

		if err != nil {
			panic(err.Error())
			logger.Error("error", err)
		}

		instance_name = generateInstanceName(brokerConfig.ProjectId, "-")

		// cloudsql instance names need to be random because the recycle time is so long it's untenable to be consistent
		cloudsqlInstanceName = fmt.Sprintf("pcf-sb-test-%d", time.Now().UnixNano())
		name_generator.Basic = &fakes.StaticNameGenerator{Val: instance_name}
		name_generator.Sql = &fakes.StaticSQLNameGenerator{
			StaticNameGenerator: fakes.StaticNameGenerator{Val: cloudsqlInstanceName},
		}

		gcpBroker, err = brokers.New(brokerConfig, logger)
		if err != nil {
			logger.Error("error", err)
		}

		for _, service := range gcpBroker.Catalog {
			serviceNameToId[service.Name] = service.ID
			serviceNameToPlanId[service.Name] = service.Plans[0].ID
		}
	})

	Describe("Cloud SQL - MySQL", func() {

		var dbService *googlecloudsql.InstancesService
		var sslService *googlecloudsql.SslCertsService
		BeforeEach(func() {
			sqlService, err := googlecloudsql.New(brokerConfig.HttpConfig.Client(context.Background()))
			Expect(err).NotTo(HaveOccurred())
			dbService = googlecloudsql.NewInstancesService(sqlService)
			sslService = googlecloudsql.NewSslCertsService(sqlService)
		})

		It("can provision/bind/unbind/deprovision", func() {
			// create the instance
			provisionDetails := models.ProvisionDetails{
				ServiceID: serviceNameToId[models.CloudsqlMySQLName],
				PlanID:    serviceNameToPlanId[models.CloudsqlMySQLName],
			}
			_, err = gcpBroker.Provision("integration_test_instance", provisionDetails, true)
			Expect(err).NotTo(HaveOccurred())
			pollForMaxFiveMins(gcpBroker, "integration_test_instance")

			// make sure it's in the database
			var count int
			db_service.DbConnection.Model(&models.ServiceInstanceDetails{}).Where("id = ?", "integration_test_instance").Count(&count)
			Expect(count).To(Equal(1))

			// make sure we can get it from google
			clouddb, err := dbService.Get(brokerConfig.ProjectId, cloudsqlInstanceName).Do()
			Expect(err).NotTo(HaveOccurred())
			Expect(clouddb.Name).To(Equal(cloudsqlInstanceName))

			// bind the instance
			bindDetails := models.BindDetails{
				ServiceID: serviceNameToId[models.CloudsqlMySQLName],
				PlanID:    serviceNameToPlanId[models.CloudsqlMySQLName],
				Parameters: map[string]interface{}{
					"role": "editor",
				},
			}
			creds, err := gcpBroker.Bind("integration_test_instance", "bind-id", bindDetails)
			Expect(err).NotTo(HaveOccurred())
			credsMap := creds.Credentials.(map[string]string)
			Expect(credsMap["uri"]).To(ContainSubstring("mysql"))

			// make sure we have a username and google has ssl certs
			Expect(credsMap["Username"]).ToNot(Equal(""))
			_, err = sslService.Get(brokerConfig.ProjectId, cloudsqlInstanceName, credsMap["Sha1Fingerprint"]).Do()
			Expect(err).NotTo(HaveOccurred())

			// unbind the instance
			unBindDetails := models.UnbindDetails{
				ServiceID: serviceNameToId[models.CloudsqlMySQLName],
				PlanID:    serviceNameToPlanId[models.CloudsqlMySQLName],
			}
			err = gcpBroker.Unbind("integration_test_instance", "bind-id", unBindDetails)
			Expect(err).NotTo(HaveOccurred())

			// make sure google no longer has certs
			certsList, err := sslService.List(brokerConfig.ProjectId, cloudsqlInstanceName).Do()
			Expect(len(certsList.Items)).To(Equal(0))

			// deprovision the instance
			deprovisionDetails := models.DeprovisionDetails{
				ServiceID: serviceNameToId[models.CloudsqlMySQLName],
				PlanID:    serviceNameToPlanId[models.CloudsqlMySQLName],
			}
			_, err = gcpBroker.Deprovision("integration_test_instance", deprovisionDetails, true)
			Expect(err).NotTo(HaveOccurred())
			pollForMaxFiveMins(gcpBroker, "integration_test_instance")

			// make sure the instance is deleted from the db
			instance := models.ServiceInstanceDetails{}
			if err := db_service.DbConnection.Unscoped().Where("ID = ?", "integration_test_instance").First(&instance).Error; err != nil {
				panic("error checking for service instance details: " + err.Error())
			}
			Expect(instance.DeletedAt).NotTo(BeNil())

			// make sure the instance is deleted from google
			_, err = dbService.Get(brokerConfig.ProjectId, cloudsqlInstanceName).Do()
			Expect(err).To(HaveOccurred())
		})

	})

	Describe("Cloud SQL - PostgreSQL", func() {

		var sqlService *googlecloudsql.Service
		var dbService *googlecloudsql.InstancesService
		var sslService *googlecloudsql.SslCertsService
		BeforeEach(func() {
<<<<<<< HEAD
			sqlService, err := googlecloudsql.New(brokerConfig.HttpConfig.Client(context.Background()))
=======
			sqlService, err = googlecloudsql.New(gcpBroker.GCPClient)
>>>>>>> dfebd4cd
			Expect(err).NotTo(HaveOccurred())
			dbService = googlecloudsql.NewInstancesService(sqlService)
			sslService = googlecloudsql.NewSslCertsService(sqlService)
		})

		It("can provision/bind/unbind/deprovision", func() {
			// create the instance
			provisionDetails := models.ProvisionDetails{
				ServiceID: serviceNameToId[models.CloudsqlPostgresName],
				PlanID:    serviceNameToPlanId[models.CloudsqlPostgresName],
			}
			_, err = gcpBroker.Provision("integration_test_instance", provisionDetails, true)
			Expect(err).NotTo(HaveOccurred())
			pollForMaxFiveMins(gcpBroker, "integration_test_instance")

			// make sure it's in the database
			var count int
			db_service.DbConnection.Model(&models.ServiceInstanceDetails{}).Where("id = ?", "integration_test_instance").Count(&count)
			Expect(count).To(Equal(1))

			// make sure we can get it from google
			clouddb, err := dbService.Get(brokerConfig.ProjectId, cloudsqlInstanceName).Do()
			Expect(err).NotTo(HaveOccurred())
			Expect(clouddb.Name).To(Equal(cloudsqlInstanceName))

			// bind the instance
			bindDetails := models.BindDetails{
				ServiceID: serviceNameToId[models.CloudsqlPostgresName],
				PlanID:    serviceNameToPlanId[models.CloudsqlPostgresName],
				Parameters: map[string]interface{}{
					"role": "editor",
				},
			}
			creds, err := gcpBroker.Bind("integration_test_instance", "bind-id", bindDetails)
			Expect(err).NotTo(HaveOccurred())
			credsMap := creds.Credentials.(map[string]string)

			// make sure we have a username and google has ssl certs
			Expect(credsMap["Username"]).ToNot(Equal(""))
			_, err = sslService.Get(brokerConfig.ProjectId, cloudsqlInstanceName, credsMap["Sha1Fingerprint"]).Do()
			Expect(err).NotTo(HaveOccurred())
			Expect(credsMap["uri"]).To(ContainSubstring("postgres"))

			// The bind oepration finishes before the instance has finished updating
			keepWaiting := true
			for keepWaiting == true {
				resp, err := sqlService.Operations.List(gcpBroker.RootGCPCredentials.ProjectId, cloudsqlInstanceName).Do()
				Expect(err).NotTo(HaveOccurred())
				keepWaiting = false
				for _, op := range resp.Items {
					if op.EndTime == "" {
						keepWaiting = true
					}
				}
				// sleep for 1 second between polling so we don't hit our rate limit
				time.Sleep(time.Second)
			}

			// unbind the instance
			unBindDetails := models.UnbindDetails{
				ServiceID: serviceNameToId[models.CloudsqlPostgresName],
				PlanID:    serviceNameToPlanId[models.CloudsqlPostgresName],
			}

			err = gcpBroker.Unbind("integration_test_instance", "bind-id", unBindDetails)
			Expect(err).NotTo(HaveOccurred())

			// make sure google no longer has certs
			certsList, err := sslService.List(brokerConfig.ProjectId, cloudsqlInstanceName).Do()
			Expect(len(certsList.Items)).To(Equal(0))

			// deprovision the instance
			deprovisionDetails := models.DeprovisionDetails{
				ServiceID: serviceNameToId[models.CloudsqlPostgresName],
				PlanID:    serviceNameToPlanId[models.CloudsqlPostgresName],
			}

			_, err = gcpBroker.Deprovision("integration_test_instance", deprovisionDetails, true)
			Expect(err).NotTo(HaveOccurred())
			pollForMaxFiveMins(gcpBroker, "integration_test_instance")

			// make sure the instance is deleted from the db
			instance := models.ServiceInstanceDetails{}
			if err := db_service.DbConnection.Unscoped().Where("ID = ?", "integration_test_instance").First(&instance).Error; err != nil {
				panic("error checking for service instance details: " + err.Error())
			}
			Expect(instance.DeletedAt).NotTo(BeNil())

			// make sure the instance is deleted from google
			_, err = dbService.Get(brokerConfig.ProjectId, cloudsqlInstanceName).Do()
			Expect(err).To(HaveOccurred())
		})

	})

	Describe("Spanner", func() {

		var client *googlespanner.InstanceAdminClient
		BeforeEach(func() {
			co := option.WithUserAgent(models.CustomUserAgent)
			ct := option.WithTokenSource(brokerConfig.HttpConfig.TokenSource(context.Background()))
			client, err = googlespanner.NewInstanceAdminClient(context.Background(), co, ct)
			Expect(err).ToNot(HaveOccurred())
		})

		It("can provision/bind/unbind/deprovision", func() {
			provisionDetails := models.ProvisionDetails{
				ServiceID: serviceNameToId[models.SpannerName],
				PlanID:    serviceNameToPlanId[models.SpannerName],
			}
			_, err = gcpBroker.Provision("integration_test_instance", provisionDetails, true)
			Expect(err).NotTo(HaveOccurred())
			err = pollForMaxFiveMins(gcpBroker, "integration_test_instance")
			Expect(err).NotTo(HaveOccurred())

			var count int
			db_service.DbConnection.Model(&models.ServiceInstanceDetails{}).Where("id = ?", "integration_test_instance").Count(&count)
			Expect(count).To(Equal(1))

			_, err = client.GetInstance(context.Background(), &instancepb.GetInstanceRequest{
				Name: "projects/" + brokerConfig.ProjectId + "/instances/" + instance_name,
			})
			Expect(err).ToNot(HaveOccurred())

			bindDetails := models.BindDetails{
				ServiceID: serviceNameToId[models.SpannerName],
				PlanID:    serviceNameToPlanId[models.SpannerName],
				Parameters: map[string]interface{}{
					"role": "spanner.admin",
				},
			}
			creds, err := gcpBroker.Bind("integration_test_instance", "bind-id", bindDetails)
			Expect(err).NotTo(HaveOccurred())
			credsMap := creds.Credentials.(map[string]string)
			Expect(credsMap["credentials"]).ToNot(BeNil())

			iamService, err := iam.New(brokerConfig.HttpConfig.Client(context.Background()))
			Expect(err).ToNot(HaveOccurred())
			saService := iam.NewProjectsServiceAccountsService(iamService)
			bindResourceName := "projects/" + brokerConfig.ProjectId + "/serviceAccounts/" + creds.Credentials.(map[string]string)["UniqueId"]
			_, err = saService.Get(bindResourceName).Do()
			Expect(err).ToNot(HaveOccurred())

			unBindDetails := models.UnbindDetails{
				ServiceID: serviceNameToId[models.SpannerName],
				PlanID:    serviceNameToPlanId[models.SpannerName],
			}
			err = gcpBroker.Unbind("integration_test_instance", "bind-id", unBindDetails)
			Expect(err).NotTo(HaveOccurred())

			_, err = saService.Get(bindResourceName).Do()
			Expect(err).To(HaveOccurred())

			deprovisionDetails := models.DeprovisionDetails{
				ServiceID: serviceNameToId[models.SpannerName],
				PlanID:    serviceNameToPlanId[models.SpannerName],
			}
			_, err = gcpBroker.Deprovision("integration_test_instance", deprovisionDetails, true)
			Expect(err).NotTo(HaveOccurred())

			instance := models.ServiceInstanceDetails{}
			if err := db_service.DbConnection.Unscoped().Where("ID = ?", "integration_test_instance").First(&instance).Error; err != nil {
				panic("error checking for service instance details: " + err.Error())
			}
			Expect(instance.DeletedAt).NotTo(BeNil())

			_, err = client.GetInstance(context.Background(), &instancepb.GetInstanceRequest{
				Name: "projects/" + brokerConfig.ProjectId + "/instances/" + instance_name,
			})
			Expect(err).To(HaveOccurred())
		})

	})

	AfterEach(func() {
		os.Remove("test.db")
	})
})<|MERGE_RESOLUTION|>--- conflicted
+++ resolved
@@ -207,11 +207,7 @@
 		var dbService *googlecloudsql.InstancesService
 		var sslService *googlecloudsql.SslCertsService
 		BeforeEach(func() {
-<<<<<<< HEAD
 			sqlService, err := googlecloudsql.New(brokerConfig.HttpConfig.Client(context.Background()))
-=======
-			sqlService, err = googlecloudsql.New(gcpBroker.GCPClient)
->>>>>>> dfebd4cd
 			Expect(err).NotTo(HaveOccurred())
 			dbService = googlecloudsql.NewInstancesService(sqlService)
 			sslService = googlecloudsql.NewSslCertsService(sqlService)
