# Refer to https://golang.github.io/dep/docs/Gopkg.toml.html
# for detailed Gopkg.toml documentation.

[[constraint]]
  branch = "master"
  name = "code.cloudfoundry.org/lager"

[[constraint]]
  name = "github.com/go-sql-driver/mysql"
  version = "1.3.0"

[[constraint]]
  name = "github.com/jinzhu/gorm"
  version = "1.9.0"

[[constraint]]
  name = "github.com/onsi/ginkgo"
  version = "~1.2.0"

[[constraint]]
  name = "github.com/onsi/gomega"
  version = "~1.0.0"

[[constraint]]
  name = "github.com/pivotal-cf/brokerapi"
  version = "2.0.4"

[[constraint]]
  name = "github.com/spf13/cobra"
  version = "0.0.3"

[[constraint]]
  name = "github.com/spf13/viper"
  version = "1.0.2"

[[constraint]]
  branch = "master"
  name = "golang.org/x/net"

[[constraint]]
  branch = "master"
  name = "golang.org/x/oauth2"

[[constraint]]
  branch = "master"
  name = "google.golang.org/genproto"

[[constraint]]
  name = "gopkg.in/yaml.v2"
  version = "2.2.1"

[[constraint]]
  branch = "master"
  name = "github.com/hashicorp/hil"

[[constraint]]
  name = "github.com/hashicorp/go-multierror"
  version = "1.0.0"

[[constraint]]
  name = "github.com/xeipuuv/gojsonschema"
  version = "v1.0"

[[constraint]]
  name = "gopkg.in/go-playground/validator.v9"
  version = "9.22.0"

[[constraint]]
<<<<<<< HEAD
  name = "gopkg.in/russross/blackfriday.v2"
  version = "2.0.1"
=======
  branch = "master"
  name = "github.com/hashicorp/go-getter"
>>>>>>> 74e13f78
<|MERGE_RESOLUTION|>--- conflicted
+++ resolved
@@ -66,10 +66,9 @@
   version = "9.22.0"
 
 [[constraint]]
-<<<<<<< HEAD
-  name = "gopkg.in/russross/blackfriday.v2"
-  version = "2.0.1"
-=======
   branch = "master"
   name = "github.com/hashicorp/go-getter"
->>>>>>> 74e13f78
+
+[[constraint]]
+  name = "gopkg.in/russross/blackfriday.v2"
+  version = "2.0.1"