--- conflicted
+++ resolved
@@ -32,13 +32,8 @@
 	return models.ServiceInstanceDetails{}, nil
 }
 
-<<<<<<< HEAD
 // Deprovision is a no-op call because only service accounts need to be bound/unbound for Stackdriver
-func (b *StackdriverTraceBroker) Deprovision(instanceID string, details brokerapi.DeprovisionDetails) error {
-=======
-// No-op, no serivce is required for Stackdriver Trace
 func (b *StackdriverTraceBroker) Deprovision(ctx context.Context, instance models.ServiceInstanceDetails, details brokerapi.DeprovisionDetails) error {
->>>>>>> 34b237e0
 	return nil
 }
 
