// Copyright 2018 the Service Broker Project Authors.
//
// Licensed under the Apache License, Version 2.0 (the "License");
// you may not use this file except in compliance with the License.
// You may obtain a copy of the License at
//
//      http://www.apache.org/licenses/LICENSE-2.0
//
// Unless required by applicable law or agreed to in writing, software
// distributed under the License is distributed on an "AS IS" BASIS,
// WITHOUT WARRANTIES OR CONDITIONS OF ANY KIND, either express or implied.
// See the License for the specific language governing permissions and
// limitations under the License.

package datastore

import (
	"context"

	"github.com/GoogleCloudPlatform/gcp-service-broker/brokerapi/brokers/broker_base"
	"github.com/GoogleCloudPlatform/gcp-service-broker/brokerapi/brokers/models"
	"github.com/pivotal-cf/brokerapi"
)

// DatastoreBroker is the service-broker back-end for creating and binding Datastore instances
type DatastoreBroker struct {
	broker_base.BrokerBase
}

// Provision is a no-op call because only service accounts need to be bound/unbound for Datastore
func (b *DatastoreBroker) Provision(instanceId string, details brokerapi.ProvisionDetails, plan models.ServicePlan) (models.ServiceInstanceDetails, error) {
	return models.ServiceInstanceDetails{}, nil
}

<<<<<<< HEAD
// Deprovision is a no-op call because only service accounts need to be bound/unbound for Datastore
func (b *DatastoreBroker) Deprovision(instanceID string, details brokerapi.DeprovisionDetails) error {
=======
// No-op, no service is required for Datastore
func (b *DatastoreBroker) Deprovision(ctx context.Context, instance models.ServiceInstanceDetails, details brokerapi.DeprovisionDetails) error {
>>>>>>> 34b237e0
	return nil
}

// Bind creates a service account with access to Datastore
func (b *DatastoreBroker) Bind(instanceID, bindingID string, details brokerapi.BindDetails) (models.ServiceBindingCredentials, error) {
	return b.AccountManager.CreateAccountWithRoles(instanceID, []string{"datastore.user"})
}<|MERGE_RESOLUTION|>--- conflicted
+++ resolved
@@ -32,13 +32,8 @@
 	return models.ServiceInstanceDetails{}, nil
 }
 
-<<<<<<< HEAD
 // Deprovision is a no-op call because only service accounts need to be bound/unbound for Datastore
-func (b *DatastoreBroker) Deprovision(instanceID string, details brokerapi.DeprovisionDetails) error {
-=======
-// No-op, no service is required for Datastore
 func (b *DatastoreBroker) Deprovision(ctx context.Context, instance models.ServiceInstanceDetails, details brokerapi.DeprovisionDetails) error {
->>>>>>> 34b237e0
 	return nil
 }
 
