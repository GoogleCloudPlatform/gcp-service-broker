--- conflicted
+++ resolved
@@ -36,9 +36,8 @@
 	}
 
 	return &broker.ServiceDefinition{
-<<<<<<< HEAD
 		Id:               "b9e4332e-b42b-4680-bda5-ea1506797474",
-		Name:             "google-storage",
+		Name:             StorageName,
 		Description:      "Unified object storage for developers and enterprises. Cloud Storage allows world-wide storage and retrieval of any amount of data at any time.",
 		DisplayName:      "Google Cloud Storage",
 		ImageUrl:         "https://cloud.google.com/_static/images/cloud/products/logos/svg/storage.svg",
@@ -103,77 +102,6 @@
 				ServiceProperties: map[string]string{"storage_class": "MULTI_REGIONAL"},
 			},
 		},
-=======
-		Name: StorageName,
-		DefaultServiceDefinition: `{
-	        "id": "b9e4332e-b42b-4680-bda5-ea1506797474",
-	        "description": "Unified object storage for developers and enterprises. Cloud Storage allows world-wide storage and retrieval of any amount of data at any time.",
-	        "name": "google-storage",
-	        "bindable": true,
-	        "plan_updateable": false,
-	        "metadata": {
-	          "displayName": "Google Cloud Storage",
-	          "longDescription": "Unified object storage for developers and enterprises. Cloud Storage allows world-wide storage and retrieval of any amount of data at any time.",
-	          "documentationUrl": "https://cloud.google.com/storage/docs/overview",
-	          "supportUrl": "https://cloud.google.com/storage/docs/getting-support",
-	          "imageUrl": "https://cloud.google.com/_static/images/cloud/products/logos/svg/storage.svg"
-	        },
-	        "tags": ["gcp", "storage"],
-	        "plans": [
-	          {
-	            "id": "e1d11f65-da66-46ad-977c-6d56513baf43",
-	            "service_id": "b9e4332e-b42b-4680-bda5-ea1506797474",
-	            "name": "standard",
-	            "display_name": "Standard",
-	            "description": "Standard storage class. Auto-selects either regional or multi-regional based on the location.",
-	            "service_properties": {"storage_class": "STANDARD"},
-	            "free": false
-	          },
-	          {
-	            "id": "a42c1182-d1a0-4d40-82c1-28220518b360",
-	            "service_id": "b9e4332e-b42b-4680-bda5-ea1506797474",
-	            "name": "nearline",
-	            "display_name": "Nearline",
-	            "description": "Nearline storage class.",
-	            "service_properties": {"storage_class": "NEARLINE"},
-	            "free": false
-	          },
-	          {
-	            "id": "1a1f4fe6-1904-44d0-838c-4c87a9490a6b",
-	            "service_id": "b9e4332e-b42b-4680-bda5-ea1506797474",
-	            "name": "reduced-availability",
-	            "display_name": "Durable Reduced Availability",
-	            "description": "Durable Reduced Availability storage class.",
-	            "service_properties": {"storage_class": "DURABLE_REDUCED_AVAILABILITY"},
-	            "free": false
-	          },
-	          {
-	            "id": "c8538397-8f15-45e3-a229-8bb349c3a98f",
-	            "name": "coldline",
-	            "display_name": "Coldline Storage",
-	            "description": "Google Cloud Storage Coldline is a very-low-cost, highly durable storage service for data archiving, online backup, and disaster recovery.",
-	            "service_properties": {"storage_class": "COLDLINE"},
-	            "free": false
-	          },
-	          {
-	            "id": "5e6161d2-0202-48be-80c4-1006cce19b9d",
-	            "name": "regional",
-	            "display_name": "Regional Storage",
-	            "description": "Data is stored in a narrow geographic region, redundant across availability zones with a 99.99% typical monthly availability.",
-	            "service_properties": {"storage_class": "REGIONAL"},
-	            "free": false
-	          },
-	          {
-	            "id": "a5e8dfb5-e5ec-472a-8d36-33afcaff2fdb",
-	            "name": "multiregional",
-	            "display_name": "Multi-Regional Storage",
-	            "description": "Data is stored geo-redundantly with >99.99% typical monthly availability.",
-	            "service_properties": {"storage_class": "MULTI_REGIONAL"},
-	            "free": false
-	          }
-	        ]
-	      }`,
->>>>>>> 98e51544
 		ProvisionInputVariables: []broker.BrokerVariable{
 			{
 				FieldName: "name",
