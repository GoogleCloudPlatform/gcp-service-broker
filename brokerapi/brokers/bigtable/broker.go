--- conflicted
+++ resolved
@@ -131,17 +131,9 @@
 	return i, nil
 }
 
-<<<<<<< HEAD
 // Deprovision deletes the instance associated with the given instanceID string
-func (b *BigTableBroker) Deprovision(instanceID string, details brokerapi.DeprovisionDetails) error {
-	var err error
-	ctx := context.Background()
-	ct := option.WithTokenSource(b.HttpConfig.TokenSource(context.Background()))
-=======
-// deletes the instance associated with the given instanceID string
 func (b *BigTableBroker) Deprovision(ctx context.Context, instance models.ServiceInstanceDetails, details brokerapi.DeprovisionDetails) error {
 	ct := option.WithTokenSource(b.HttpConfig.TokenSource(ctx))
->>>>>>> 34b237e0
 	service, err := googlebigtable.NewInstanceAdminClient(ctx, b.ProjectId, ct)
 	if err != nil {
 		return fmt.Errorf("Error creating BigQuery client: %s", err)
