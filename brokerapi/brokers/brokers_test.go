// Copyright 2018 the Service Broker Project Authors.
//
// Licensed under the Apache License, Version 2.0 (the "License");
// you may not use this file except in compliance with the License.
// You may obtain a copy of the License at
//
//      http://www.apache.org/licenses/LICENSE-2.0
//
// Unless required by applicable law or agreed to in writing, software
// distributed under the License is distributed on an "AS IS" BASIS,
// WITHOUT WARRANTIES OR CONDITIONS OF ANY KIND, either express or implied.
// See the License for the specific language governing permissions and
// limitations under the License.

package brokers_test

import (
	"context"
	"encoding/json"
	"os"

	. "github.com/GoogleCloudPlatform/gcp-service-broker/brokerapi/brokers"
	"github.com/GoogleCloudPlatform/gcp-service-broker/brokerapi/brokers/bigquery"
	"github.com/GoogleCloudPlatform/gcp-service-broker/brokerapi/brokers/broker_base"
	brokerbasefakes "github.com/GoogleCloudPlatform/gcp-service-broker/brokerapi/brokers/broker_base/broker_basefakes"
	"github.com/GoogleCloudPlatform/gcp-service-broker/brokerapi/brokers/cloudsql"
	"github.com/GoogleCloudPlatform/gcp-service-broker/brokerapi/brokers/models"
	"github.com/GoogleCloudPlatform/gcp-service-broker/brokerapi/brokers/pubsub"
	"github.com/GoogleCloudPlatform/gcp-service-broker/brokerapi/brokers/spanner"
	"github.com/GoogleCloudPlatform/gcp-service-broker/brokerapi/brokers/storage"
	"github.com/GoogleCloudPlatform/gcp-service-broker/db_service"
	"github.com/GoogleCloudPlatform/gcp-service-broker/pkg/broker"
	"github.com/GoogleCloudPlatform/gcp-service-broker/pkg/broker/brokerfakes"
	"github.com/GoogleCloudPlatform/gcp-service-broker/pkg/providers/builtin"
	"github.com/GoogleCloudPlatform/gcp-service-broker/pkg/varcontext"
	"github.com/pivotal-cf/brokerapi"

	"code.cloudfoundry.org/lager"

	"github.com/jinzhu/gorm"
	. "github.com/onsi/ginkgo"
	. "github.com/onsi/gomega"
	"golang.org/x/oauth2/jwt"
)

var _ = Describe("Brokers", func() {
	var (
		gcpBroker                *GCPServiceBroker
		brokerConfig             *BrokerConfig
		err                      error
		logger                   lager.Logger
		serviceNameToId          map[string]string = make(map[string]string)
		bqProvisionDetails       brokerapi.ProvisionDetails
		cloudSqlProvisionDetails brokerapi.ProvisionDetails
		storageProvisionDetails  brokerapi.ProvisionDetails
		storageBindDetails       brokerapi.BindDetails
		storageBadBindDetails    brokerapi.BindDetails
		storageUnbindDetails     brokerapi.UnbindDetails
		instanceId               string
		bindingId                string
		serviceBrokerMap         map[string]*brokerfakes.FakeServiceProvider = make(map[string]*brokerfakes.FakeServiceProvider)
	)

	BeforeEach(func() {
		logger = lager.NewLogger("brokers_test")
		logger.RegisterSink(lager.NewWriterSink(GinkgoWriter, lager.DEBUG))

		testDb, err := gorm.Open("sqlite3", "test.db")
		Expect(err).NotTo(HaveOccurred())
		db_service.RunMigrations(testDb)
		db_service.DbConnection = testDb

		os.Setenv("ROOT_SERVICE_ACCOUNT_JSON", `{
			"type": "service_account",
			"project_id": "foo",
			"private_key_id": "something",
			"private_key": "foobar",
			"client_email": "example@gmail.com",
			"client_id": "1",
			"auth_uri": "somelink",
			"token_uri": "somelink",
			"auth_provider_x509_cert_url": "somelink",
			"client_x509_cert_url": "somelink"
		      }`)
		os.Setenv("SECURITY_USER_NAME", "username")
		os.Setenv("SECURITY_USER_PASSWORD", "password")

		registry := builtin.BuiltinBrokerRegistry()
		brokerConfig, err = NewBrokerConfigFromEnv()
		Expect(err).To(BeNil())
		brokerConfig.Registry = registry

		instanceId = "newid"
		bindingId = "newbinding"

		gcpBroker, err = New(brokerConfig, logger)
		if err != nil {
			logger.Error("error", err)
		}

		var someBigQueryPlanId string
		var someCloudSQLPlanId string
		var someStoragePlanId string
		for _, service := range registry {
			catalog, err := service.CatalogEntry()
			Expect(err).To(BeNil())
<<<<<<< HEAD
			serviceNameToId[service.Name] = service.Id
			if service.Name == models.BigqueryName {
=======
			serviceNameToId[service.Name] = catalog.ID
			if service.Name == bigquery.BigqueryName {
>>>>>>> 98e51544
				someBigQueryPlanId = catalog.Plans[0].ID
			}
			if service.Name == cloudsql.CloudsqlMySQLName {

				someCloudSQLPlanId = catalog.Plans[0].ID
			}
			if service.Name == storage.StorageName {
				someStoragePlanId = catalog.Plans[0].ID
			}
		}

		for _, service := range registry {
			async := false
			if service.Name == cloudsql.CloudsqlMySQLName {
				async = true
			}
			fakeProvider := &brokerfakes.FakeServiceProvider{
				ProvisionsAsyncStub:   func() bool { return async },
				DeprovisionsAsyncStub: func() bool { return async },
				ProvisionStub: func(ctx context.Context, vc *varcontext.VarContext) (models.ServiceInstanceDetails, error) {
					return models.ServiceInstanceDetails{OtherDetails: "{\"mynameis\": \"instancename\"}"}, nil
				},
				BindStub: func(ctx context.Context, vc *varcontext.VarContext) (map[string]interface{}, error) {
					return map[string]interface{}{"foo": "bar"}, nil
				},
			}

			serviceBrokerMap[serviceNameToId[service.Name]] = fakeProvider
			service.ProviderBuilder = func(projectId string, auth *jwt.Config, logger lager.Logger) broker.ServiceProvider {
				return fakeProvider
			}
		}

		bqProvisionDetails = brokerapi.ProvisionDetails{
			ServiceID: serviceNameToId[bigquery.BigqueryName],
			PlanID:    someBigQueryPlanId,
		}

		cloudSqlProvisionDetails = brokerapi.ProvisionDetails{
			ServiceID: serviceNameToId[cloudsql.CloudsqlMySQLName],
			PlanID:    someCloudSQLPlanId,
		}

		storageProvisionDetails = brokerapi.ProvisionDetails{
			ServiceID: serviceNameToId[storage.StorageName],
			PlanID:    someStoragePlanId,
		}

		storageBindDetails = brokerapi.BindDetails{
			ServiceID:     serviceNameToId[storage.StorageName],
			PlanID:        someStoragePlanId,
			RawParameters: json.RawMessage(`{"role":"storage.objectAdmin"}`),
		}

		storageBadBindDetails = brokerapi.BindDetails{
			ServiceID:     serviceNameToId[storage.StorageName],
			PlanID:        someStoragePlanId,
			RawParameters: json.RawMessage(`{"role":"storage.admin"}`),
		}

		storageUnbindDetails = brokerapi.UnbindDetails{
			ServiceID: serviceNameToId[storage.StorageName],
			PlanID:    someStoragePlanId,
		}

	})

	Describe("Broker init", func() {

		It("should have a default client", func() {
			Expect(brokerConfig.HttpConfig).NotTo(Equal(&jwt.Config{}))
		})

		It("should have loaded credentials correctly and have a project id", func() {
			Expect(brokerConfig.ProjectId).To(Equal("foo"))
		})
	})

	Describe("getting broker catalog", func() {
		It("should have the right number of enabled services available", func() {
			serviceList, err := gcpBroker.Services(context.Background())
			Expect(err).ToNot(HaveOccurred())

			builtinRegistry := builtin.BuiltinBrokerRegistry()
			enabledServices, err := builtinRegistry.GetEnabledServices()
			Expect(err).ToNot(HaveOccurred())

			Expect(len(serviceList)).To(Equal(len(enabledServices)))
		})
	})

	Describe("provision", func() {
		Context("when the bigquery service id is provided", func() {
			It("should call bigquery provisioning", func() {
				bqId := serviceNameToId[bigquery.BigqueryName]
				_, err := gcpBroker.Provision(context.Background(), instanceId, bqProvisionDetails, true)
				Expect(err).ShouldNot(HaveOccurred())
				Expect(serviceBrokerMap[bqId].ProvisionCallCount()).To(Equal(1))
			})

		})

		Context("when an unrecognized service is provisioned", func() {
			It("should return an error", func() {
				_, err = gcpBroker.Provision(context.Background(), instanceId, brokerapi.ProvisionDetails{
					ServiceID: "nope",
					PlanID:    "nope",
				}, true)
				Expect(err).To(HaveOccurred())
			})
		})

		Context("when an unrecognized plan is provisioned", func() {
			It("should return an error", func() {
				_, err = gcpBroker.Provision(context.Background(), instanceId, brokerapi.ProvisionDetails{
					ServiceID: serviceNameToId[bigquery.BigqueryName],
					PlanID:    "nope",
				}, true)
				Expect(err).To(HaveOccurred())
			})
		})

		Context("when duplicate services are provisioned", func() {
			It("should return an error", func() {
				_, err = gcpBroker.Provision(context.Background(), instanceId, bqProvisionDetails, true)
				Expect(err).NotTo(HaveOccurred())
				_, err := gcpBroker.Provision(context.Background(), instanceId, bqProvisionDetails, true)
				Expect(err).To(HaveOccurred())
			})
		})

		Context("when async provisioning isn't allowed but the service requested requires it", func() {
			It("should return an error", func() {
				_, err := gcpBroker.Provision(context.Background(), instanceId, cloudSqlProvisionDetails, false)
				Expect(err).To(HaveOccurred())
			})
		})

	})

	Describe("deprovision", func() {
		Context("when the bigquery service id is provided", func() {
			It("should call bigquery deprovisioning", func() {
				bqId := serviceNameToId[bigquery.BigqueryName]
				_, err := gcpBroker.Provision(context.Background(), instanceId, bqProvisionDetails, true)
				Expect(err).NotTo(HaveOccurred())
				_, err = gcpBroker.Deprovision(context.Background(), instanceId, brokerapi.DeprovisionDetails{
					ServiceID: bqId,
				}, true)
				Expect(err).NotTo(HaveOccurred())
				Expect(serviceBrokerMap[bqId].DeprovisionCallCount()).To(Equal(1))
			})
		})

		Context("when the service doesn't exist", func() {
			It("should return an error", func() {
				_, err := gcpBroker.Deprovision(context.Background(), instanceId, brokerapi.DeprovisionDetails{
					ServiceID: serviceNameToId[bigquery.BigqueryName],
				}, true)
				Expect(err).To(HaveOccurred())
			})
		})

		Context("when async provisioning isn't allowed but the service requested requires it", func() {
			It("should return an error", func() {
				_, err := gcpBroker.Deprovision(context.Background(), instanceId, brokerapi.DeprovisionDetails{
					ServiceID: serviceNameToId[cloudsql.CloudsqlMySQLName],
				}, false)
				Expect(err).To(HaveOccurred())
			})
		})
	})

	Describe("bind", func() {
		Context("when bind is called on storage", func() {
			It("it should call storage bind", func() {
				_, err = gcpBroker.Provision(context.Background(), instanceId, storageProvisionDetails, true)
				Expect(err).NotTo(HaveOccurred())
				_, err = gcpBroker.Bind(context.Background(), instanceId, bindingId, storageBindDetails)
				Expect(err).NotTo(HaveOccurred())
				Expect(serviceBrokerMap[serviceNameToId[storage.StorageName]].BindCallCount()).To(Equal(1))
			})

			It("it should reject bad roles", func() {
				_, err = gcpBroker.Provision(context.Background(), instanceId, storageProvisionDetails, true)
				Expect(err).NotTo(HaveOccurred())
				_, err = gcpBroker.Bind(context.Background(), instanceId, bindingId, storageBadBindDetails)
				Expect(err).To(HaveOccurred())
			})
		})

		Context("when bind is called more than once on the same id", func() {
			It("it should throw an error", func() {
				_, err = gcpBroker.Provision(context.Background(), instanceId, storageProvisionDetails, true)
				Expect(err).NotTo(HaveOccurred())
				_, err = gcpBroker.Bind(context.Background(), instanceId, bindingId, storageBindDetails)
				Expect(err).NotTo(HaveOccurred())
				_, err = gcpBroker.Bind(context.Background(), instanceId, bindingId, storageBindDetails)
				Expect(err).To(HaveOccurred())
			})
		})

		Context("when bind is called", func() {
			It("it should update credentials with instance information", func() {
				_, err = gcpBroker.Provision(context.Background(), instanceId, storageProvisionDetails, true)
				Expect(err).NotTo(HaveOccurred())
				_, err := gcpBroker.Bind(context.Background(), instanceId, bindingId, storageBindDetails)
				Expect(err).NotTo(HaveOccurred())
				Expect(serviceBrokerMap[serviceNameToId[storage.StorageName]].BuildInstanceCredentialsCallCount()).To(Equal(1))
			})
		})
	})

	Describe("unbind", func() {
		Context("when unbind is called on storage", func() {
			It("it should call storage unbind", func() {
				_, err = gcpBroker.Provision(context.Background(), instanceId, storageProvisionDetails, true)
				Expect(err).NotTo(HaveOccurred())
				_, err = gcpBroker.Bind(context.Background(), instanceId, bindingId, storageBindDetails)
				Expect(err).NotTo(HaveOccurred())
				err = gcpBroker.Unbind(context.Background(), instanceId, bindingId, storageUnbindDetails)
				Expect(err).NotTo(HaveOccurred())
				Expect(serviceBrokerMap[serviceNameToId[storage.StorageName]].UnbindCallCount()).To(Equal(1))
			})
		})

		Context("when unbind is called more than once on the same id", func() {
			It("it should throw an error", func() {
				_, err = gcpBroker.Provision(context.Background(), instanceId, storageProvisionDetails, true)
				Expect(err).NotTo(HaveOccurred())
				_, err = gcpBroker.Bind(context.Background(), instanceId, bindingId, storageBindDetails)
				Expect(err).NotTo(HaveOccurred())
				err = gcpBroker.Unbind(context.Background(), instanceId, bindingId, storageUnbindDetails)
				Expect(err).NotTo(HaveOccurred())
				err = gcpBroker.Unbind(context.Background(), instanceId, bindingId, storageUnbindDetails)
				Expect(err).To(HaveOccurred())
			})
		})
	})

	Describe("lastOperation", func() {
		Context("when last operation is called on a service that doesn't exist", func() {
			It("should throw an error", func() {
				_, err = gcpBroker.LastOperation(context.Background(), "somethingnonexistant", "operationtoken")
				Expect(err).To(HaveOccurred())
			})
		})

		Context("when last operation is called on a service that is provisioned synchronously", func() {
			It("should throw an error", func() {
				_, err = gcpBroker.Provision(context.Background(), instanceId, bqProvisionDetails, true)
				Expect(err).NotTo(HaveOccurred())
				_, err = gcpBroker.LastOperation(context.Background(), instanceId, "operationtoken")
				Expect(err).To(HaveOccurred())
			})
		})

		Context("when last operation is called on an asynchronous service", func() {
			It("should call PollInstance", func() {
				_, err = gcpBroker.Provision(context.Background(), instanceId, cloudSqlProvisionDetails, true)
				Expect(err).NotTo(HaveOccurred())
				_, err = gcpBroker.LastOperation(context.Background(), instanceId, "operationtoken")
				Expect(err).NotTo(HaveOccurred())
				Expect(serviceBrokerMap[serviceNameToId[cloudsql.CloudsqlMySQLName]].PollInstanceCallCount()).To(Equal(1))
			})
		})

	})

	AfterEach(func() {
		os.Remove("test.db")
	})
})

var _ = Describe("AccountManagers", func() {

	var (
		logger         lager.Logger
		iamStyleBroker broker.ServiceProvider
		spannerBroker  broker.ServiceProvider
		accountManager brokerbasefakes.FakeServiceAccountManager
		err            error
		testCtx        context.Context
	)

	BeforeEach(func() {
		testCtx = context.Background()
		logger = lager.NewLogger("brokers_test")
		logger.RegisterSink(lager.NewWriterSink(GinkgoWriter, lager.DEBUG))

		testDb, err := gorm.Open("sqlite3", "test.db")
		Expect(err).NotTo(HaveOccurred())
		db_service.RunMigrations(testDb)
		db_service.DbConnection = testDb

		accountManager = brokerbasefakes.FakeServiceAccountManager{
			CreateCredentialsStub: func(ctx context.Context, vc *varcontext.VarContext) (map[string]interface{}, error) {
				return map[string]interface{}{}, nil
			},
		}

		iamStyleBroker = &pubsub.PubSubBroker{
			BrokerBase: broker_base.BrokerBase{
				AccountManager: &accountManager,
			},
		}

		spannerBroker = &spanner.SpannerBroker{
			BrokerBase: broker_base.BrokerBase{
				AccountManager: &accountManager,
			},
		}
	})

	Describe("bind", func() {
		Context("when bind is called on an iam-style broker", func() {
			It("should call the account manager create account in google method", func() {
				_, err = iamStyleBroker.Bind(context.Background(), &varcontext.VarContext{})
				Expect(err).NotTo(HaveOccurred())
				Expect(accountManager.CreateCredentialsCallCount()).To(Equal(1))
			})
		})

		Context("when bind is called on an iam-style broker after provision", func() {
			It("should call the account manager create account in google method", func() {
				instance := models.ServiceInstanceDetails{ID: "foo"}
				db_service.SaveServiceInstanceDetails(testCtx, &instance)
				_, err = iamStyleBroker.Bind(context.Background(), &varcontext.VarContext{})
				Expect(err).NotTo(HaveOccurred())
				Expect(accountManager.CreateCredentialsCallCount()).To(Equal(1))
			})
		})
	})

	Describe("unbind", func() {
		Context("when unbind is called on the broker", func() {
			It("it should call the account manager delete account from google method", func() {
				err = iamStyleBroker.Unbind(context.Background(), models.ServiceInstanceDetails{}, models.ServiceBindingCredentials{})
				Expect(err).NotTo(HaveOccurred())
				Expect(accountManager.DeleteCredentialsCallCount()).To(Equal(1))
			})
		})
	})

	Describe("async", func() {
		Context("with a pubsub broker", func() {
			It("should return false", func() {
				Expect(iamStyleBroker.ProvisionsAsync()).To(Equal(false))
				Expect(iamStyleBroker.DeprovisionsAsync()).To(Equal(false))
			})
		})

		Context("with a spanner broker", func() {
			It("should return true", func() {
				Expect(spannerBroker.ProvisionsAsync()).To(Equal(true))
				Expect(spannerBroker.DeprovisionsAsync()).To(Equal(false))
			})
		})
	})

	AfterEach(func() {
		os.Remove("test.db")
	})

})<|MERGE_RESOLUTION|>--- conflicted
+++ resolved
@@ -104,13 +104,8 @@
 		for _, service := range registry {
 			catalog, err := service.CatalogEntry()
 			Expect(err).To(BeNil())
-<<<<<<< HEAD
 			serviceNameToId[service.Name] = service.Id
-			if service.Name == models.BigqueryName {
-=======
-			serviceNameToId[service.Name] = catalog.ID
 			if service.Name == bigquery.BigqueryName {
->>>>>>> 98e51544
 				someBigQueryPlanId = catalog.Plans[0].ID
 			}
 			if service.Name == cloudsql.CloudsqlMySQLName {
