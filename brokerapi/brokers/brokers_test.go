// Copyright 2018 the Service Broker Project Authors.
//
// Licensed under the Apache License, Version 2.0 (the "License");
// you may not use this file except in compliance with the License.
// You may obtain a copy of the License at
//
//      http://www.apache.org/licenses/LICENSE-2.0
//
// Unless required by applicable law or agreed to in writing, software
// distributed under the License is distributed on an "AS IS" BASIS,
// WITHOUT WARRANTIES OR CONDITIONS OF ANY KIND, either express or implied.
// See the License for the specific language governing permissions and
// limitations under the License.

package brokers_test

import (
	"context"
	"os"

	"github.com/GoogleCloudPlatform/gcp-service-broker/brokerapi/brokers"
	. "github.com/GoogleCloudPlatform/gcp-service-broker/brokerapi/brokers"
	"github.com/GoogleCloudPlatform/gcp-service-broker/brokerapi/brokers/broker_base"
	"github.com/GoogleCloudPlatform/gcp-service-broker/brokerapi/brokers/models"
	"github.com/GoogleCloudPlatform/gcp-service-broker/brokerapi/brokers/models/modelsfakes"
	"github.com/GoogleCloudPlatform/gcp-service-broker/brokerapi/brokers/name_generator"
	"github.com/GoogleCloudPlatform/gcp-service-broker/brokerapi/brokers/pubsub"
	"github.com/GoogleCloudPlatform/gcp-service-broker/brokerapi/brokers/spanner"
	"github.com/GoogleCloudPlatform/gcp-service-broker/db_service"
	"github.com/GoogleCloudPlatform/gcp-service-broker/pkg/broker"
	"github.com/pivotal-cf/brokerapi"

	"code.cloudfoundry.org/lager"

	"encoding/json"

	"github.com/GoogleCloudPlatform/gcp-service-broker/brokerapi/brokers/config"
	"github.com/jinzhu/gorm"
	. "github.com/onsi/ginkgo"
	. "github.com/onsi/gomega"
	"golang.org/x/oauth2/jwt"
)

var _ = Describe("Brokers", func() {
	var (
		gcpBroker                *GCPServiceBroker
		brokerConfig             *config.BrokerConfig
		err                      error
		logger                   lager.Logger
		serviceNameToId          map[string]string = make(map[string]string)
		bqProvisionDetails       brokerapi.ProvisionDetails
		cloudSqlProvisionDetails brokerapi.ProvisionDetails
		storageBindDetails       brokerapi.BindDetails
		storageUnbindDetails     brokerapi.UnbindDetails
		instanceId               string
		bindingId                string
	)

	BeforeEach(func() {
		logger = lager.NewLogger("brokers_test")
		logger.RegisterSink(lager.NewWriterSink(GinkgoWriter, lager.DEBUG))

		testDb, err := gorm.Open("sqlite3", "test.db")
		Expect(err).NotTo(HaveOccurred())
		db_service.RunMigrations(testDb)
		db_service.DbConnection = testDb

		name_generator.New()

		os.Setenv("ROOT_SERVICE_ACCOUNT_JSON", `{
			"type": "service_account",
			"project_id": "foo",
			"private_key_id": "something",
			"private_key": "foobar",
			"client_email": "example@gmail.com",
			"client_id": "1",
			"auth_uri": "somelink",
			"token_uri": "somelink",
			"auth_provider_x509_cert_url": "somelink",
			"client_x509_cert_url": "somelink"
		      }`)
		os.Setenv("SECURITY_USER_NAME", "username")
		os.Setenv("SECURITY_USER_PASSWORD", "password")

		brokerConfig, err = config.NewBrokerConfigFromEnv()
		if err != nil {
			logger.Error("error", err)
		}

		instanceId = "newid"
		bindingId = "newbinding"

		gcpBroker, err = brokers.New(brokerConfig, logger)
		if err != nil {
			logger.Error("error", err)
		}

		var someBigQueryPlanId string
		var someCloudSQLPlanId string
		var someStoragePlanId string
		for _, service := range gcpBroker.Catalog {
			serviceNameToId[service.Name] = service.ID
			if service.Name == models.BigqueryName {
				someBigQueryPlanId = service.Plans[0].ID
			}
			if service.Name == models.CloudsqlMySQLName {

				someCloudSQLPlanId = service.Plans[0].ID
			}
			if service.Name == models.StorageName {
				someStoragePlanId = service.Plans[0].ID
			}
		}

		for k := range gcpBroker.ServiceBrokerMap {
			async := false
			if k == serviceNameToId[models.CloudsqlMySQLName] {
				async = true
			}
			gcpBroker.ServiceBrokerMap[k] = &modelsfakes.FakeServiceBrokerHelper{
				ProvisionsAsyncStub:   func() bool { return async },
				DeprovisionsAsyncStub: func() bool { return async },
				ProvisionStub: func(ctx context.Context, instanceId string, details brokerapi.ProvisionDetails, plan models.ServicePlan) (models.ServiceInstanceDetails, error) {
					return models.ServiceInstanceDetails{ID: instanceId, OtherDetails: "{\"mynameis\": \"instancename\"}"}, nil
				},
<<<<<<< HEAD
				BindStub: func(ctx context.Context, instance models.ServiceInstanceDetails, bindingID string, details brokerapi.BindDetails) (models.ServiceBindingCredentials, error) {
					return models.ServiceBindingCredentials{OtherDetails: "{\"foo\": \"bar\"}"}, nil
=======
				BindStub: func(ctx context.Context, instanceID, bindingID string, details brokerapi.BindDetails) (map[string]interface{}, error) {
					return map[string]interface{}{"foo": "bar"}, nil
>>>>>>> 7c424e7b
				},
			}
		}

		bqProvisionDetails = brokerapi.ProvisionDetails{
			ServiceID: serviceNameToId[models.BigqueryName],
			PlanID:    someBigQueryPlanId,
		}

		cloudSqlProvisionDetails = brokerapi.ProvisionDetails{
			ServiceID: serviceNameToId[models.CloudsqlMySQLName],
			PlanID:    someCloudSQLPlanId,
		}

		storageBindParameters, _ := json.Marshal(map[string]interface{}{
			"role": "ninja",
		})

		storageBindDetails = brokerapi.BindDetails{
			ServiceID:     serviceNameToId[models.StorageName],
			PlanID:        someStoragePlanId,
			RawParameters: storageBindParameters,
		}

		storageUnbindDetails = brokerapi.UnbindDetails{
			ServiceID: serviceNameToId[models.StorageName],
			PlanID:    someStoragePlanId,
		}

	})

	Describe("Broker init", func() {
		It("should have enabled services in sevices map", func() {
			Expect(len(gcpBroker.ServiceBrokerMap)).To(Equal(len(broker.GetEnabledServices())))
		})

		It("should have a default client", func() {
			Expect(brokerConfig.HttpConfig).NotTo(Equal(&jwt.Config{}))
		})

		It("should have loaded credentials correctly and have a project id", func() {
			Expect(brokerConfig.ProjectId).To(Equal("foo"))
		})
	})

	Describe("getting broker catalog", func() {
		It("should have 11 services available", func() {
			serviceList, err := gcpBroker.Services(context.Background())
			Expect(err).ToNot(HaveOccurred())

			Expect(len(serviceList)).To(Equal(len(broker.GetEnabledServices())))
		})

		It("should have 4 storage plans available", func() {
			serviceList, err := gcpBroker.Services(context.Background())
			Expect(err).ToNot(HaveOccurred())
			for _, s := range serviceList {
				if s.ID == serviceNameToId[models.StorageName] {
					Expect(len(s.Plans)).To(Equal(4))
				}
			}

		})

		It("should have 15 cloudsql plans available", func() {
			serviceList, err := gcpBroker.Services(context.Background())
			Expect(err).ToNot(HaveOccurred())
			for _, s := range serviceList {
				if s.ID == serviceNameToId[models.CloudsqlMySQLName] {
					Expect(len(s.Plans)).To(Equal(15))
				}
			}

		})

		It("should have 2 bigtable plans available", func() {
			serviceList, err := gcpBroker.Services(context.Background())
			Expect(err).ToNot(HaveOccurred())
			for _, s := range serviceList {
				if s.ID == serviceNameToId[models.BigtableName] {
					Expect(len(s.Plans)).To(Equal(2))
				}
			}

		})

		It("should have 1 debugger plan available", func() {
			serviceList, err := gcpBroker.Services(context.Background())
			Expect(err).ToNot(HaveOccurred())
			for _, s := range serviceList {
				if s.ID == serviceNameToId[models.StackdriverDebuggerName] {
					Expect(len(s.Plans)).To(Equal(1))
				}
			}
		})

		It("should have 1 profiler plan available", func() {
			serviceList, err := gcpBroker.Services(context.Background())
			Expect(err).ToNot(HaveOccurred())
			for _, s := range serviceList {
				if s.ID == serviceNameToId[models.StackdriverProfilerName] {
					Expect(len(s.Plans)).To(Equal(1))
				}
			}
		})

		It("should have 1 datastore plan available", func() {
			serviceList, err := gcpBroker.Services(context.Background())
			Expect(err).ToNot(HaveOccurred())
			for _, s := range serviceList {
				if s.ID == serviceNameToId[models.DatastoreName] {
					Expect(len(s.Plans)).To(Equal(1))
				}
			}
		})
	})

	Describe("provision", func() {
		Context("when the bigquery service id is provided", func() {
			It("should call bigquery provisioning", func() {
				bqId := serviceNameToId[models.BigqueryName]
				_, err := gcpBroker.Provision(context.Background(), instanceId, bqProvisionDetails, true)
				Expect(err).ShouldNot(HaveOccurred())
				Expect(gcpBroker.ServiceBrokerMap[bqId].(*modelsfakes.FakeServiceBrokerHelper).ProvisionCallCount()).To(Equal(1))
			})

		})

		Context("when an unrecognized service is provisioned", func() {
			It("should return an error", func() {
				_, err = gcpBroker.Provision(context.Background(), instanceId, brokerapi.ProvisionDetails{
					ServiceID: "nope",
					PlanID:    "nope",
				}, true)
				Expect(err).To(HaveOccurred())
			})
		})

		Context("when an unrecognized plan is provisioned", func() {
			It("should return an error", func() {
				_, err = gcpBroker.Provision(context.Background(), instanceId, brokerapi.ProvisionDetails{
					ServiceID: serviceNameToId[models.BigqueryName],
					PlanID:    "nope",
				}, true)
				Expect(err).To(HaveOccurred())
			})
		})

		Context("when duplicate services are provisioned", func() {
			It("should return an error", func() {
				_, err = gcpBroker.Provision(context.Background(), instanceId, bqProvisionDetails, true)
				Expect(err).NotTo(HaveOccurred())
				_, err := gcpBroker.Provision(context.Background(), instanceId, bqProvisionDetails, true)
				Expect(err).To(HaveOccurred())
			})
		})

		Context("when async provisioning isn't allowed but the service requested requires it", func() {
			It("should return an error", func() {
				_, err := gcpBroker.Provision(context.Background(), instanceId, cloudSqlProvisionDetails, false)
				Expect(err).To(HaveOccurred())
			})
		})

	})

	Describe("deprovision", func() {
		Context("when the bigquery service id is provided", func() {
			It("should call bigquery deprovisioning", func() {
				bqId := serviceNameToId[models.BigqueryName]
				_, err := gcpBroker.Provision(context.Background(), instanceId, bqProvisionDetails, true)
				Expect(err).NotTo(HaveOccurred())
				_, err = gcpBroker.Deprovision(context.Background(), instanceId, brokerapi.DeprovisionDetails{
					ServiceID: bqId,
				}, true)
				Expect(err).NotTo(HaveOccurred())
				Expect(gcpBroker.ServiceBrokerMap[bqId].(*modelsfakes.FakeServiceBrokerHelper).DeprovisionCallCount()).To(Equal(1))
			})
		})

		Context("when the service doesn't exist", func() {
			It("should return an error", func() {
				_, err := gcpBroker.Deprovision(context.Background(), instanceId, brokerapi.DeprovisionDetails{
					ServiceID: serviceNameToId[models.BigqueryName],
				}, true)
				Expect(err).To(HaveOccurred())
			})
		})

		Context("when async provisioning isn't allowed but the service requested requires it", func() {
			It("should return an error", func() {
				_, err := gcpBroker.Deprovision(context.Background(), instanceId, brokerapi.DeprovisionDetails{
					ServiceID: serviceNameToId[models.CloudsqlMySQLName],
				}, false)
				Expect(err).To(HaveOccurred())
			})
		})
	})

	Describe("bind", func() {
		Context("when bind is called on storage", func() {
			It("it should call storage bind", func() {
				_, err = gcpBroker.Provision(context.Background(), instanceId, bqProvisionDetails, true)
				Expect(err).NotTo(HaveOccurred())
				_, err = gcpBroker.Bind(context.Background(), instanceId, bindingId, storageBindDetails)
				Expect(err).NotTo(HaveOccurred())
				Expect(gcpBroker.ServiceBrokerMap[serviceNameToId[models.StorageName]].(*modelsfakes.FakeServiceBrokerHelper).BindCallCount()).To(Equal(1))
			})
		})

		Context("when bind is called more than once on the same id", func() {
			It("it should throw an error", func() {
				_, err = gcpBroker.Provision(context.Background(), instanceId, bqProvisionDetails, true)
				Expect(err).NotTo(HaveOccurred())
				_, err = gcpBroker.Bind(context.Background(), instanceId, bindingId, storageBindDetails)
				Expect(err).NotTo(HaveOccurred())
				_, err = gcpBroker.Bind(context.Background(), instanceId, bindingId, storageBindDetails)
				Expect(err).To(HaveOccurred())
			})
		})

		Context("when bind is called", func() {
			It("it should update credentials with instance information", func() {
				_, err = gcpBroker.Provision(context.Background(), instanceId, bqProvisionDetails, true)
				Expect(err).NotTo(HaveOccurred())
				_, err := gcpBroker.Bind(context.Background(), instanceId, bindingId, storageBindDetails)
				Expect(err).NotTo(HaveOccurred())
				Expect(gcpBroker.ServiceBrokerMap[serviceNameToId[models.StorageName]].(*modelsfakes.FakeServiceBrokerHelper).BuildInstanceCredentialsCallCount()).To(Equal(1))
			})
		})

	})

	Describe("unbind", func() {
		Context("when unbind is called on storage", func() {
			It("it should call storage unbind", func() {
				_, err = gcpBroker.Provision(context.Background(), instanceId, bqProvisionDetails, true)
				Expect(err).NotTo(HaveOccurred())
				_, err = gcpBroker.Bind(context.Background(), instanceId, bindingId, storageBindDetails)
				Expect(err).NotTo(HaveOccurred())
				err = gcpBroker.Unbind(context.Background(), instanceId, bindingId, storageUnbindDetails)
				Expect(err).NotTo(HaveOccurred())
				Expect(gcpBroker.ServiceBrokerMap[serviceNameToId[models.StorageName]].(*modelsfakes.FakeServiceBrokerHelper).UnbindCallCount()).To(Equal(1))
			})
		})

		Context("when unbind is called more than once on the same id", func() {
			It("it should throw an error", func() {
				_, err = gcpBroker.Provision(context.Background(), instanceId, bqProvisionDetails, true)
				Expect(err).NotTo(HaveOccurred())
				_, err = gcpBroker.Bind(context.Background(), instanceId, bindingId, storageBindDetails)
				Expect(err).NotTo(HaveOccurred())
				err = gcpBroker.Unbind(context.Background(), instanceId, bindingId, storageUnbindDetails)
				Expect(err).NotTo(HaveOccurred())
				err = gcpBroker.Unbind(context.Background(), instanceId, bindingId, storageUnbindDetails)
				Expect(err).To(HaveOccurred())
			})
		})
	})

	Describe("lastOperation", func() {
		Context("when last operation is called on a service that doesn't exist", func() {
			It("should throw an error", func() {
				_, err = gcpBroker.LastOperation(context.Background(), "somethingnonexistant", "operationtoken")
				Expect(err).To(HaveOccurred())
			})
		})

		Context("when last operation is called on a service that is provisioned synchronously", func() {
			It("should throw an error", func() {
				_, err = gcpBroker.Provision(context.Background(), instanceId, bqProvisionDetails, true)
				Expect(err).NotTo(HaveOccurred())
				_, err = gcpBroker.LastOperation(context.Background(), instanceId, "operationtoken")
				Expect(err).To(HaveOccurred())
			})
		})

		Context("when last operation is called on an asynchronous service", func() {
			It("should call PollInstance", func() {
				_, err = gcpBroker.Provision(context.Background(), instanceId, cloudSqlProvisionDetails, true)
				Expect(err).NotTo(HaveOccurred())
				_, err = gcpBroker.LastOperation(context.Background(), instanceId, "operationtoken")
				Expect(err).NotTo(HaveOccurred())
				Expect(gcpBroker.ServiceBrokerMap[serviceNameToId[models.CloudsqlMySQLName]].(*modelsfakes.FakeServiceBrokerHelper).PollInstanceCallCount()).To(Equal(1))
			})
		})

	})

	AfterEach(func() {
		os.Remove("test.db")
	})
})

var _ = Describe("AccountManagers", func() {

	var (
		logger         lager.Logger
		iamStyleBroker models.ServiceBrokerHelper
		spannerBroker  models.ServiceBrokerHelper
		accountManager modelsfakes.FakeServiceAccountManager
		err            error
		testCtx        context.Context
	)

	BeforeEach(func() {
		testCtx = context.Background()
		logger = lager.NewLogger("brokers_test")
		logger.RegisterSink(lager.NewWriterSink(GinkgoWriter, lager.DEBUG))

		testDb, err := gorm.Open("sqlite3", "test.db")
		Expect(err).NotTo(HaveOccurred())
		db_service.RunMigrations(testDb)
		db_service.DbConnection = testDb
		name_generator.New()

		accountManager = modelsfakes.FakeServiceAccountManager{
<<<<<<< HEAD
			CreateCredentialsStub: func(ctx context.Context, bindingID string, details brokerapi.BindDetails, instance models.ServiceInstanceDetails) (models.ServiceBindingCredentials, error) {
				return models.ServiceBindingCredentials{OtherDetails: "{}"}, nil
=======
			CreateCredentialsStub: func(ctx context.Context, instanceID string, bindingID string, details brokerapi.BindDetails, instance models.ServiceInstanceDetails) (map[string]interface{}, error) {
				return map[string]interface{}{}, nil
>>>>>>> 7c424e7b
			},
		}

		iamStyleBroker = &pubsub.PubSubBroker{
			BrokerBase: broker_base.BrokerBase{
				AccountManager: &accountManager,
			},
		}

		spannerBroker = &spanner.SpannerBroker{
			BrokerBase: broker_base.BrokerBase{
				AccountManager: &accountManager,
			},
		}
	})

	Describe("bind", func() {
		Context("when bind is called on an iam-style broker", func() {
			It("should call the account manager create account in google method", func() {
				instance := models.ServiceInstanceDetails{ID: "foo"}
				_, err = iamStyleBroker.Bind(context.Background(), instance, "bar", brokerapi.BindDetails{})
				Expect(err).NotTo(HaveOccurred())
				Expect(accountManager.CreateCredentialsCallCount()).To(Equal(1))
			})
		})

		Context("when bind is called on an iam-style broker after provision", func() {
			It("should call the account manager create account in google method", func() {
				instance := models.ServiceInstanceDetails{ID: "foo"}
				db_service.SaveServiceInstanceDetails(testCtx, &instance)
				_, err = iamStyleBroker.Bind(context.Background(), instance, "bar", brokerapi.BindDetails{})
				Expect(err).NotTo(HaveOccurred())
				Expect(accountManager.CreateCredentialsCallCount()).To(Equal(1))
			})
		})
	})

	Describe("unbind", func() {
		Context("when unbind is called on the broker", func() {
			It("it should call the account manager delete account from google method", func() {
				err = iamStyleBroker.Unbind(context.Background(), models.ServiceBindingCredentials{})
				Expect(err).NotTo(HaveOccurred())
				Expect(accountManager.DeleteCredentialsCallCount()).To(Equal(1))
			})
		})
	})

	Describe("async", func() {
		Context("with a pubsub broker", func() {
			It("should return false", func() {
				Expect(iamStyleBroker.ProvisionsAsync()).To(Equal(false))
				Expect(iamStyleBroker.DeprovisionsAsync()).To(Equal(false))
			})
		})

		Context("with a spanner broker", func() {
			It("should return true", func() {
				Expect(spannerBroker.ProvisionsAsync()).To(Equal(true))
				Expect(spannerBroker.DeprovisionsAsync()).To(Equal(false))
			})
		})
	})

	AfterEach(func() {
		os.Remove("test.db")
	})

})<|MERGE_RESOLUTION|>--- conflicted
+++ resolved
@@ -123,13 +123,8 @@
 				ProvisionStub: func(ctx context.Context, instanceId string, details brokerapi.ProvisionDetails, plan models.ServicePlan) (models.ServiceInstanceDetails, error) {
 					return models.ServiceInstanceDetails{ID: instanceId, OtherDetails: "{\"mynameis\": \"instancename\"}"}, nil
 				},
-<<<<<<< HEAD
-				BindStub: func(ctx context.Context, instance models.ServiceInstanceDetails, bindingID string, details brokerapi.BindDetails) (models.ServiceBindingCredentials, error) {
-					return models.ServiceBindingCredentials{OtherDetails: "{\"foo\": \"bar\"}"}, nil
-=======
-				BindStub: func(ctx context.Context, instanceID, bindingID string, details brokerapi.BindDetails) (map[string]interface{}, error) {
+				BindStub: func(ctx context.Context, instance models.ServiceInstanceDetails, bindingID string, details brokerapi.BindDetails) (map[string]interface{}, error) {
 					return map[string]interface{}{"foo": "bar"}, nil
->>>>>>> 7c424e7b
 				},
 			}
 		}
@@ -447,13 +442,8 @@
 		name_generator.New()
 
 		accountManager = modelsfakes.FakeServiceAccountManager{
-<<<<<<< HEAD
-			CreateCredentialsStub: func(ctx context.Context, bindingID string, details brokerapi.BindDetails, instance models.ServiceInstanceDetails) (models.ServiceBindingCredentials, error) {
-				return models.ServiceBindingCredentials{OtherDetails: "{}"}, nil
-=======
-			CreateCredentialsStub: func(ctx context.Context, instanceID string, bindingID string, details brokerapi.BindDetails, instance models.ServiceInstanceDetails) (map[string]interface{}, error) {
+			CreateCredentialsStub: func(ctx context.Context, bindingID string, details brokerapi.BindDetails, instance models.ServiceInstanceDetails) (map[string]interface{}, error) {
 				return map[string]interface{}{}, nil
->>>>>>> 7c424e7b
 			},
 		}
 
