--- conflicted
+++ resolved
@@ -66,19 +66,12 @@
 		os.Setenv("SECURITY_USER_NAME", "username")
 		os.Setenv("SECURITY_USER_PASSWORD", "password")
 
-<<<<<<< HEAD
 		fakes.SetUpTestServices()
 
 		brokerConfig, err = config.NewBrokerConfigFromEnv()
 		if err != nil {
 			logger.Error("error", err)
 		}
-=======
-		os.Setenv("CLOUDSQL_MYSQL_CUSTOM_PLANS", fakes.TestCloudSQLMySQLPlan)
-		os.Setenv("CLOUDSQL_POSTGRES_CUSTOM_PLANS", fakes.TestCloudSQLPostgresPlan)
-		os.Setenv("BIGTABLE_CUSTOM_PLANS", fakes.TestBigtablePlan)
-		os.Setenv("SPANNER_CUSTOM_PLANS", fakes.TestSpannerPlan)
->>>>>>> 3e21bf2d
 
 		instanceId = "newid"
 		bindingId = "newbinding"
@@ -146,7 +139,7 @@
 
 	Describe("Broker init", func() {
 		It("should have 11 services in sevices map", func() {
-			Expect(len(gcpBroker.ServiceBrokerMap)).To(Equal(9))
+			Expect(len(gcpBroker.ServiceBrokerMap)).To(Equal(11))
 		})
 
 		It("should have a default client", func() {
@@ -160,14 +153,14 @@
 
 	Describe("getting broker catalog", func() {
 		It("should have 11 services available", func() {
-			Expect(len(gcpBroker.Services())).To(Equal(9))
+			Expect(len(gcpBroker.Services())).To(Equal(11))
 		})
 
 		It("should record api fields in the catalog", func() {
 			serviceList := gcpBroker.Services()
 
 			for _, s := range serviceList {
-				if s.ID == serviceNameToId[models.StorageName] || s.ID == serviceNameToId[models.CloudsqlName] {
+				if s.ID == serviceNameToId[models.StorageName] || s.ID == serviceNameToId[models.CloudsqlMySQLName] {
 					Expect(len(s.Plans[0].ServiceProperties)).ToNot(Equal(0))
 				}
 			}
@@ -212,12 +205,12 @@
 			}
 		})
 
-<<<<<<< HEAD
 		It("should error if plan ids are not supplied", func() {
 			os.Setenv("GOOGLE_STACKDRIVER_TRACE", fakes.PlanNoId)
 			_, err := config.NewBrokerConfigFromEnv()
 			Expect(err).To(HaveOccurred())
-=======
+		})
+
 		It("should have 1 datastore plan available", func() {
 			serviceList := gcpBroker.Services()
 			for _, s := range serviceList {
@@ -225,31 +218,14 @@
 					Expect(len(s.Plans)).To(Equal(1))
 				}
 			}
->>>>>>> 3e21bf2d
 		})
 	})
 
 	Describe("updating broker catalog", func() {
 
-<<<<<<< HEAD
 		It("should update plans on startup", func() {
 
-			os.Setenv("GOOGLE_CLOUDSQL", fakes.CloudSqlNewPlan)
-=======
-		It("should update cloudsql custom plans with different names on startup", func() {
-
-			os.Setenv("CLOUDSQL_MYSQL_CUSTOM_PLANS", `{
-				"newPlan": {
-					"name": "newPlan",
-					"description": "testplan",
-					"tier": "D8",
-					"pricing_plan": "athing",
-					"max_disk_size": "15",
-					"display_name": "FOOBAR",
-					"service": "4bc59b9a-8520-409f-85da-1c7552315863"
-				}
-			}`)
->>>>>>> 3e21bf2d
+			os.Setenv("GOOGLE_CLOUDSQL_MYSQL", fakes.CloudSqlNewPlan)
 
 			newcfg, err := config.NewBrokerConfigFromEnv()
 			Expect(err).ToNot(HaveOccurred())
@@ -262,44 +238,10 @@
 					Expect(s.Plans[0].Name).To(Equal("newPlan"))
 					Expect(len(s.Plans)).To(Equal(1))
 
-<<<<<<< HEAD
-					planDetails, err := newBroker.GetPlanFromId(serviceNameToId[models.CloudsqlName], "some-other-cloudsql-plan")
 					Expect(err).ToNot(HaveOccurred())
-					Expect(planDetails.ServiceProperties["tier"]).To(Equal("D8"))
-					Expect(planDetails.ServiceProperties["max_disk_size"]).To(Equal("15"))
-=======
-		})
-
-		It("should update cloudsql custom plans with the same name on startup", func() {
-
-			os.Setenv("CLOUDSQL_MYSQL_CUSTOM_PLANS", `{
-				"test_plan": {
-					"name": "test_plan",
-					"description": "testplan",
-					"tier": "D8",
-					"pricing_plan": "athing",
-					"max_disk_size": "15",
-					"display_name": "FOOBAR",
-					"service": "4bc59b9a-8520-409f-85da-1c7552315863"
-				}
-			}`)
-
-			newBroker, err := brokers.New(logger)
-
-			serviceList := newBroker.Services()
-			for _, s := range serviceList {
-				if s.ID == serviceNameToId[models.CloudsqlMySQLName] {
-					Expect(len(s.Plans)).To(Equal(1))
-					plan := models.PlanDetails{}
-					if err := db_service.DbConnection.Where("service_id = ?", "4bc59b9a-8520-409f-85da-1c7552315863").First(&plan).Error; err != nil {
-						panic("The provided plan does not exist " + err.Error())
-					}
-					var planDetails map[string]string
-					if err = json.Unmarshal([]byte(plan.Features), &planDetails); err != nil {
-						panic("Error unmarshalling plan features: " + err.Error())
-					}
-					Expect(planDetails["tier"]).To(Equal("D8"))
->>>>>>> 3e21bf2d
+					Expect(s.Plans[0].ServiceProperties["tier"]).To(Equal("D8"))
+					Expect(s.Plans[0].ServiceProperties["max_disk_size"]).To(Equal("15"))
+
 				}
 			}
 
