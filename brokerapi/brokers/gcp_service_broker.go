--- conflicted
+++ resolved
@@ -344,11 +344,7 @@
 	}
 
 	// create binding
-<<<<<<< HEAD
-	newCreds, err := service.Bind(ctx, *instanceRecord, bindingID, details)
-=======
-	credsDetails, err := service.Bind(ctx, instanceID, bindingID, details)
->>>>>>> 7c424e7b
+	credsDetails, err := service.Bind(ctx, *instanceRecord, bindingID, details)
 	if err != nil {
 		return brokerapi.Binding{}, err
 	}
