--- conflicted
+++ resolved
@@ -18,25 +18,21 @@
 package brokers
 
 import (
+	"code.cloudfoundry.org/lager"
 	"encoding/json"
 	"errors"
 	"fmt"
-	"math"
-
-	"code.cloudfoundry.org/lager"
-	"google.golang.org/api/googleapi"
-
 	"gcp-service-broker/brokerapi/brokers/account_managers"
 	"gcp-service-broker/brokerapi/brokers/api_service"
 	"gcp-service-broker/brokerapi/brokers/bigquery"
 	"gcp-service-broker/brokerapi/brokers/bigtable"
 	"gcp-service-broker/brokerapi/brokers/broker_base"
 	"gcp-service-broker/brokerapi/brokers/cloudsql"
-<<<<<<< HEAD
+	"google.golang.org/api/googleapi"
+	"math"
+
 	"gcp-service-broker/brokerapi/brokers/config"
-=======
 	"gcp-service-broker/brokerapi/brokers/datastore"
->>>>>>> 3e21bf2d
 	"gcp-service-broker/brokerapi/brokers/models"
 	"gcp-service-broker/brokerapi/brokers/pubsub"
 	"gcp-service-broker/brokerapi/brokers/spanner"
@@ -110,21 +106,15 @@
 		models.MlName: &api_service.ApiServiceBroker{
 			BrokerBase: bb,
 		},
-<<<<<<< HEAD
-		models.CloudsqlName: &cloudsql.CloudSQLBroker{
+		models.CloudsqlMySQLName: &cloudsql.CloudSQLBroker{
 			HttpConfig:     cfg.HttpConfig,
 			ProjectId:      cfg.ProjectId,
-=======
-		models.CloudsqlMySQLName: &cloudsql.CloudSQLBroker{
-			Client:         self.GCPClient,
-			ProjectId:      self.RootGCPCredentials.ProjectId,
 			Logger:         self.Logger,
 			AccountManager: sqlManager,
 		},
 		models.CloudsqlPostgresName: &cloudsql.CloudSQLBroker{
-			Client:         self.GCPClient,
-			ProjectId:      self.RootGCPCredentials.ProjectId,
->>>>>>> 3e21bf2d
+			HttpConfig:     cfg.HttpConfig,
+			ProjectId:      cfg.ProjectId,
 			Logger:         self.Logger,
 			AccountManager: sqlManager,
 		},
@@ -135,13 +125,7 @@
 			BrokerBase: bb,
 		},
 		models.DatastoreName: &datastore.DatastoreBroker{
-			Client:                self.GCPClient,
-			ProjectId:             self.RootGCPCredentials.ProjectId,
-			Logger:                self.Logger,
-			ServiceAccountManager: saManager,
-			BrokerBase: broker_base.BrokerBase{
-				AccountManager: saManager,
-			},
+			BrokerBase: bb,
 		},
 	}
 
@@ -442,239 +426,4 @@
 // changes are not supported.
 func (gcpBroker *GCPServiceBroker) Update(instanceID string, details models.UpdateDetails, asyncAllowed bool) (models.IsAsync, error) {
 	return models.IsAsync(asyncAllowed), models.ErrPlanChangeNotSupported
-<<<<<<< HEAD
-=======
-}
-
-// reads the service account json string from the environment variable ROOT_SERVICE_ACCOUNT_JSON, writes it to a file,
-// and then exports the file location to the environment variable GOOGLE_APPLICATION_CREDENTIALS, making it visible to
-// all google cloud apis
-func GetCredentialsFromEnv() (models.GCPCredentials, error) {
-	var err error
-	g := models.GCPCredentials{}
-
-	rootCreds := os.Getenv(models.RootSaEnvVar)
-	if err = json.Unmarshal([]byte(rootCreds), &g); err != nil {
-		return models.GCPCredentials{}, fmt.Errorf("Error unmarshalling service account json: %s", err)
-	}
-
-	return g, nil
-}
-
-func getStaticPlans() (map[string][]models.ServicePlan, error) {
-	servicePlans := make(map[string][]models.ServicePlan)
-
-	// get static plans
-	planJson := os.Getenv("PRECONFIGURED_PLANS")
-	var plans []map[string]interface{}
-
-	err := json.Unmarshal([]byte(planJson), &plans)
-	if err != nil {
-		return map[string][]models.ServicePlan{}, fmt.Errorf("Error unmarshalling preconfigured plan json %s", err)
-	}
-
-	// save plans to database and construct service id to plan list map
-	for _, p := range plans {
-		serviceId := p["service_id"].(string)
-		planName := p["name"].(string)
-
-		id, err := db_service.GetOrCreatePlanId(planName, serviceId)
-		if err != nil {
-			return map[string][]models.ServicePlan{}, err
-		}
-
-		plan := models.ServicePlan{
-			Name:        planName,
-			Description: p["description"].(string),
-			Metadata: &models.ServicePlanMetadata{
-				DisplayName: p["display_name"].(string),
-				Bullets:     []string{p["description"].(string), "For pricing information see https://cloud.google.com/pricing/#details"},
-			},
-			ID: id,
-		}
-
-		featureBytes, err := json.Marshal(p["features"])
-		if err != nil {
-			return map[string][]models.ServicePlan{}, fmt.Errorf("error marshalling features: %s", err)
-		}
-
-		exists, existingPlan, err := db_service.CheckAndGetPlan(planName, serviceId)
-		if err != nil {
-			return map[string][]models.ServicePlan{}, err
-		}
-
-		if exists {
-			existingPlan.Features = string(featureBytes)
-			db_service.DbConnection.Save(&existingPlan)
-		} else {
-			planDetails := models.PlanDetails{
-				ServiceId: serviceId,
-				Name:      p["name"].(string),
-				Features:  string(featureBytes),
-				ID:        id,
-			}
-			db_service.DbConnection.Create(&planDetails)
-		}
-
-		servicePlans[serviceId] = append(servicePlans[serviceId], plan)
-
-	}
-
-	return servicePlans, nil
-}
-
-func getDynamicPlans(envVarName string, translatePlanFunc func(details map[string]string) map[string]string) ([]models.ServicePlan, string, error) {
-	var err error
-	var serviceId string
-
-	var plansGenerated []models.ServicePlan
-	var dynamicPlans map[string]map[string]string
-	dynamicPlanJson := os.Getenv(envVarName)
-
-	if dynamicPlanJson != "" {
-		err = json.Unmarshal([]byte(dynamicPlanJson), &dynamicPlans)
-		if err != nil {
-			return []models.ServicePlan{}, "", fmt.Errorf("Error unmarshalling custom plan json %s", err)
-		}
-
-		// save custom plans to database and construct mapping
-		for planName, planDetails := range dynamicPlans {
-			serviceId = planDetails["service"]
-
-			id, err := db_service.GetOrCreatePlanId(planName, planDetails["service"])
-			if err != nil {
-				return []models.ServicePlan{}, "", err
-			}
-
-			// get service-specific plan features from plan interface
-			features := translatePlanFunc(planDetails)
-
-			featuresStr, err := json.Marshal(&features)
-			if err != nil {
-				return []models.ServicePlan{}, "", err
-			}
-
-			// check for an existing plan by name. If it exists, get it.
-			exists, existingPlan, err := db_service.CheckAndGetPlan(planName, planDetails["service"])
-
-			if err != nil {
-				return []models.ServicePlan{}, "", err
-			}
-
-			// update or make a new plan and save to the database
-			if exists {
-
-				existingPlan.Features = string(featuresStr)
-				db_service.DbConnection.Save(&existingPlan)
-			} else {
-				existingPlan = models.PlanDetails{
-					ServiceId: planDetails["service"],
-					Name:      planDetails["name"],
-					Features:  string(featuresStr),
-					ID:        id,
-				}
-				db_service.DbConnection.Create(&existingPlan)
-			}
-
-			plan := models.ServicePlan{
-				Name:        planDetails["name"],
-				Description: planDetails["description"],
-				Metadata: &models.ServicePlanMetadata{
-					DisplayName: planDetails["display_name"],
-					Bullets:     []string{planDetails["description"], "For pricing information see https://cloud.google.com/pricing/#details"},
-				},
-				ID: existingPlan.ID,
-			}
-
-			plansGenerated = append(plansGenerated, plan)
-		}
-
-	}
-	return plansGenerated, serviceId, nil
-}
-
-// pulls SERVICES, PLANS, and PRECONFIGURED_PLANS environment variables to construct catalog and save plans to db
-func InitCatalogFromEnv() ([]models.Service, error) {
-	var err error
-
-	// get static plans from catalog
-	servicePlans, err := getStaticPlans()
-	if err != nil {
-		return []models.Service{}, err
-	}
-
-	// set up cloudsql custom plans
-	cloudSQLMySQLPlans, CloudSQLMySQLServiceId, err := getDynamicPlans("CLOUDSQL_MYSQL_CUSTOM_PLANS", cloudsql.MapPlan)
-	if err != nil {
-		return []models.Service{}, err
-	}
-	servicePlans[CloudSQLMySQLServiceId] = append(servicePlans[CloudSQLMySQLServiceId], cloudSQLMySQLPlans...)
-
-	// set up cloudsql custom plans
-	cloudSQLPostgresPlans, CloudSQLPostgresServiceId, err := getDynamicPlans("CLOUDSQL_POSTGRES_CUSTOM_PLANS", cloudsql.MapPlan)
-	if err != nil {
-		return []models.Service{}, err
-	}
-	servicePlans[CloudSQLPostgresServiceId] = append(servicePlans[CloudSQLPostgresServiceId], cloudSQLPostgresPlans...)
-
-	// set up bigtable custom plans
-	bigtablePlans, bigtableServiceId, err := getDynamicPlans("BIGTABLE_CUSTOM_PLANS", bigtable.MapPlan)
-	if err != nil {
-		return []models.Service{}, err
-	}
-	servicePlans[bigtableServiceId] = append(servicePlans[bigtableServiceId], bigtablePlans...)
-
-	// set up spanner custom plans
-	spannerPlans, spannerServiceId, err := getDynamicPlans("SPANNER_CUSTOM_PLANS", spanner.MapPlan)
-	if err != nil {
-		return []models.Service{}, err
-	}
-	servicePlans[spannerServiceId] = append(servicePlans[spannerServiceId], spannerPlans...)
-
-	// get the ids of all plans in the current catalog
-	var currentPlanIds []string
-	for _, plans := range servicePlans {
-		for _, plan := range plans {
-			currentPlanIds = append(currentPlanIds, plan.ID)
-		}
-	}
-
-	// soft delete unusued plans
-	if err := db_service.DbConnection.Not("id in (?)", currentPlanIds).Delete(models.PlanDetails{}).Error; err != nil {
-		return []models.Service{}, err
-	}
-
-	// set up services
-	var serviceList []models.Service
-
-	catalogJson := os.Getenv("SERVICES")
-	var cat []models.Service
-
-	err = json.Unmarshal([]byte(catalogJson), &cat)
-	if err != nil {
-		return []models.Service{}, fmt.Errorf("Error unmarshalling service json %s", err)
-	}
-
-	// init catalog
-	// store plans
-	for _, s := range cat {
-
-		s.Plans = servicePlans[s.ID]
-
-		if len(s.Plans) > 0 {
-			serviceList = append(serviceList, s)
-		}
-	}
-
-	return serviceList, nil
-}
-
-func valInStringSlice(slice []string, val string) bool {
-	for _, elem := range slice {
-		if val == elem {
-			return true
-		}
-	}
-	return false
->>>>>>> 3e21bf2d
 }