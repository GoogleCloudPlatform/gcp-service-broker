// Copyright the Service Broker Project Authors.
//
// Licensed under the Apache License, Version 2.0 (the "License");
// you may not use this file except in compliance with the License.
// You may obtain a copy of the License at
//
//      http://www.apache.org/licenses/LICENSE-2.0
//
// Unless required by applicable law or agreed to in writing, software
// distributed under the License is distributed on an "AS IS" BASIS,
// WITHOUT WARRANTIES OR CONDITIONS OF ANY KIND, either express or implied.
// See the License for the specific language governing permissions and
// limitations under the License.
//
////////////////////////////////////////////////////////////////////////////////
//

package brokers

import (
	"encoding/json"
	"errors"
	"fmt"
	"math"
	"net/http"
	"os"

	"code.cloudfoundry.org/lager"
	"google.golang.org/api/googleapi"

	"gcp-service-broker/brokerapi/brokers/account_managers"
	"gcp-service-broker/brokerapi/brokers/api_service"
	"gcp-service-broker/brokerapi/brokers/bigquery"
	"gcp-service-broker/brokerapi/brokers/bigtable"
	"gcp-service-broker/brokerapi/brokers/broker_base"
	"gcp-service-broker/brokerapi/brokers/cloudsql"
	"gcp-service-broker/brokerapi/brokers/models"
	"gcp-service-broker/brokerapi/brokers/pubsub"
	"gcp-service-broker/brokerapi/brokers/spanner"
	"gcp-service-broker/brokerapi/brokers/stackdriver_debugger"
	"gcp-service-broker/brokerapi/brokers/stackdriver_trace"
	"gcp-service-broker/brokerapi/brokers/storage"
	"gcp-service-broker/db_service"
	"gcp-service-broker/utils"
)

type GCPServiceBroker struct {
	RootGCPCredentials *models.GCPCredentials
	GCPClient          *http.Client
	Catalog            *[]models.Service
	ServiceBrokerMap   map[string]models.ServiceBrokerHelper

	InstanceLimit int

	Logger lager.Logger
}

type GCPAsyncServiceBroker struct {
	GCPServiceBroker
	ShouldProvisionAsync bool
}

// returns a new service broker and nil if no errors occur else nil and the error
func New(Logger lager.Logger) (*GCPAsyncServiceBroker, error) {
	var err error

	self := GCPAsyncServiceBroker{}
	self.Logger = Logger
	self.ShouldProvisionAsync = false

	// hardcoding this for now so we don't have to delete the nice built-in quota code, but also don't have to
	// handle that as a config option.
	self.InstanceLimit = math.MaxInt32

	// save credentials to broker object
	rootCreds, err := GetCredentialsFromEnv()
	if err != nil {
		return nil, fmt.Errorf("Error initializing GCP credentials: %s", err)
	}
	self.RootGCPCredentials = &rootCreds

	if err := utils.SetGCPCredsFromEnv(); err != nil {
		return nil, fmt.Errorf("Error writing GCP credentials: %s", err)
	}

	// set up GCP client with root gcp credentials
	client, err := utils.GetAuthedClient()
	if err != nil {
		return nil, fmt.Errorf("Error getting authorized http client: %s", err)
	}
	self.GCPClient = client

	// save catalog to broker object

	cat, err := InitCatalogFromEnv()
	if err != nil {
		return nil, fmt.Errorf("Error initializing catalog: %s", err)
	}
	self.Catalog = &cat

	saManager := &account_managers.ServiceAccountManager{
		GCPClient: self.GCPClient,
		ProjectId: self.RootGCPCredentials.ProjectId,
	}

	sqlManager := &account_managers.SqlAccountManager{
		GCPClient: self.GCPClient,
		ProjectId: self.RootGCPCredentials.ProjectId,
	}

	// map service specific brokers to general broker
	self.ServiceBrokerMap = map[string]models.ServiceBrokerHelper{
		models.StorageName: &storage.StorageBroker{
			Client:    self.GCPClient,
			ProjectId: self.RootGCPCredentials.ProjectId,
			Logger:    self.Logger,
			BrokerBase: broker_base.BrokerBase{
				AccountManager: saManager,
			},
		},
		models.PubsubName: &pubsub.PubSubBroker{
			Client:    self.GCPClient,
			ProjectId: self.RootGCPCredentials.ProjectId,
			Logger:    self.Logger,
			BrokerBase: broker_base.BrokerBase{
				AccountManager: saManager,
			},
		},
		models.StackdriverDebuggerName: &stackdriver_debugger.StackdriverDebuggerBroker{
			Client:                self.GCPClient,
			ProjectId:             self.RootGCPCredentials.ProjectId,
			Logger:                self.Logger,
			ServiceAccountManager: saManager,
			BrokerBase: broker_base.BrokerBase{
				AccountManager: saManager,
			},
		},
		models.StackdriverTraceName: &stackdriver_trace.StackdriverTraceBroker{
			Client:                self.GCPClient,
			ProjectId:             self.RootGCPCredentials.ProjectId,
			Logger:                self.Logger,
			ServiceAccountManager: saManager,
			BrokerBase: broker_base.BrokerBase{
				AccountManager: saManager,
			},
		},
		models.BigqueryName: &bigquery.BigQueryBroker{
			Client:    self.GCPClient,
			ProjectId: self.RootGCPCredentials.ProjectId,
			Logger:    self.Logger,
			BrokerBase: broker_base.BrokerBase{
				AccountManager: saManager,
			},
		},
		models.MlName: &api_service.ApiServiceBroker{
			Client:    self.GCPClient,
			ProjectId: self.RootGCPCredentials.ProjectId,
			Logger:    self.Logger,
			BrokerBase: broker_base.BrokerBase{
				AccountManager: saManager,
			},
		},
		models.CloudsqlName: &cloudsql.CloudSQLBroker{
			Client:         self.GCPClient,
			ProjectId:      self.RootGCPCredentials.ProjectId,
			Logger:         self.Logger,
			AccountManager: sqlManager,
		},
		models.BigtableName: &bigtable.BigTableBroker{
			Client:    self.GCPClient,
			ProjectId: self.RootGCPCredentials.ProjectId,
			Logger:    self.Logger,
			BrokerBase: broker_base.BrokerBase{
				AccountManager: saManager,
			},
		},
		models.SpannerName: &spanner.SpannerBroker{
			Client:    self.GCPClient,
			ProjectId: self.RootGCPCredentials.ProjectId,
			Logger:    self.Logger,
			BrokerBase: broker_base.BrokerBase{
				AccountManager: saManager,
			},
		},
	}
	// replace the mapping from name to a mapping from id
	for _, service := range *self.Catalog {
		self.ServiceBrokerMap[service.ID] = self.ServiceBrokerMap[service.Name]
		delete(self.ServiceBrokerMap, service.Name)
	}

	return &self, nil

}

// CORE SERVICE BROKER API METHODS

// cf marketplace
// lists services in the broker's catalog
func (gcpBroker *GCPServiceBroker) Services() []models.Service {

	return *gcpBroker.Catalog
}

// cf create-service
// creates a new service instance. What a "new service instance" means varies based on the service type
// CloudSQL: a new database instance and database
// BigQuery: a new dataset
// Storage: a new bucket
// PubSub: a new topic
// Bigtable: a new instance
func (gcpBroker *GCPAsyncServiceBroker) Provision(instanceID string, details models.ProvisionDetails, asyncAllowed bool) (models.ProvisionedServiceSpec, error) {
	var err error

	// first make sure we're not over quota
	provisionedInstancesCount, err := db_service.GetServiceInstanceTotal()
	if err != nil {
		return models.ProvisionedServiceSpec{}, fmt.Errorf("Database error checking for instance count: %s", err)
	} else {
		if provisionedInstancesCount >= gcpBroker.InstanceLimit {
			return models.ProvisionedServiceSpec{}, models.ErrInstanceLimitMet
		}
	}

	// get service plan
	plan := models.PlanDetails{}

	if err := db_service.DbConnection.Where("id = ?", details.PlanID).First(&plan).Error; err != nil {
		return models.ProvisionedServiceSpec{}, errors.New("The provided plan does not exist " + err.Error())
	}

	// make sure that instance hasn't already been provisioned
	count, err := db_service.GetServiceInstanceCount(instanceID)
	if err != nil {
		return models.ProvisionedServiceSpec{}, fmt.Errorf("Database error checking for existing instance: %s", err)
	}
	if count > 0 {
		return models.ProvisionedServiceSpec{}, models.ErrInstanceAlreadyExists
	}

	serviceId := details.ServiceID

	// verify async provisioning is allowed if it is required
	gcpBroker.ShouldProvisionAsync = gcpBroker.ServiceBrokerMap[serviceId].ProvisionsAsync()
	if gcpBroker.ShouldProvisionAsync && !asyncAllowed {
		return models.ProvisionedServiceSpec{}, models.ErrAsyncRequired
	}

	// get instance details
	instanceDetails, err := gcpBroker.ServiceBrokerMap[serviceId].Provision(instanceID, details, plan)
	if err != nil {
		return models.ProvisionedServiceSpec{}, err
	}

	// save instance details
	instanceDetails.ServiceId = serviceId
	instanceDetails.ID = instanceID
	instanceDetails.PlanId = details.PlanID
	instanceDetails.SpaceGuid = details.SpaceGUID
	instanceDetails.OrganizationGuid = details.OrganizationGUID

	err = db_service.DbConnection.Create(&instanceDetails).Error
	if err != nil {
		return models.ProvisionedServiceSpec{}, fmt.Errorf("Error saving instance details to database: %s. WARNING: this instance cannot be deprovisioned through cf. Contact your operator for cleanup", err)
	}

	// save provision request details
	pr := models.ProvisionRequestDetails{
		ServiceInstanceId: instanceID,
		RequestDetails:    string(details.RawParameters),
	}
	if err = db_service.DbConnection.Create(&pr).Error; err != nil {
		return models.ProvisionedServiceSpec{}, fmt.Errorf("Error saving provision request details to database: %s. Services relying on async provisioning will not be able to complete provisioning", err)
	}

	return models.ProvisionedServiceSpec{IsAsync: gcpBroker.ShouldProvisionAsync, DashboardURL: ""}, nil
}

// cf delete-service
// Deletes the given instance
func (gcpBroker *GCPAsyncServiceBroker) Deprovision(instanceID string, details models.DeprovisionDetails, asyncAllowed bool) (models.IsAsync, error) {

	gcpBroker.ShouldProvisionAsync = gcpBroker.ServiceBrokerMap[details.ServiceID].DeprovisionsAsync()

	// make sure that instance actually exists
	count, err := db_service.GetServiceInstanceCount(instanceID)
	if err != nil {
		return models.IsAsync(gcpBroker.ShouldProvisionAsync), fmt.Errorf("Database error checking for existing instance: %s", err)
	}
	if count == 0 {
		return models.IsAsync(gcpBroker.ShouldProvisionAsync), models.ErrInstanceDoesNotExist
	}

	// if async provisioning isn't allowed but this service needs it, throw an error
	if gcpBroker.ShouldProvisionAsync && !asyncAllowed {
		return models.IsAsync(asyncAllowed), models.ErrAsyncRequired
	}

	// deprovision
	err = gcpBroker.ServiceBrokerMap[details.ServiceID].Deprovision(instanceID, details)
	if err != nil {
		return models.IsAsync(gcpBroker.ShouldProvisionAsync), err
	}

	// soft-delete instance details from the db if this is a synchronous operation
	// if it's an async operation we can't delete from the db until we're sure delete succeeded, so this is
	// handled internally to LastOperation
	if !gcpBroker.ShouldProvisionAsync {
		err = db_service.SoftDeleteInstanceDetails(instanceID)
		if err != nil {
			return models.IsAsync(gcpBroker.ShouldProvisionAsync), fmt.Errorf("Error deleting instance details from database: %s. WARNING: this instance will remain visible in cf. Contact your operator for cleanup", err)
		}
	}

	return models.IsAsync(gcpBroker.ShouldProvisionAsync), nil
}

// cf bind-service
// for cloudSql instances, Bind creates a new user and ssl cert
// for all other services, Bind creates a new service account with the IAM role listed in details.Parameters["permissions"]
// a complete list of IAM roles is available here: https://cloud.google.com/iam/docs/understanding-roles
func (gcpBroker *GCPServiceBroker) Bind(instanceID string, bindingID string, details models.BindDetails) (models.Binding, error) {

	serviceId := details.ServiceID

	// check for existing binding

	var count int
	var err error

	if err = db_service.DbConnection.Model(&models.ServiceBindingCredentials{}).Where("service_instance_id = ? and binding_id = ?", instanceID, bindingID).Count(&count).Error; err != nil {
		return models.Binding{}, fmt.Errorf("Error checking for existing binding: %s", err)
	}
	if count > 0 {
		return models.Binding{}, models.ErrBindingAlreadyExists
	}

	// create binding
	newCreds, err := gcpBroker.ServiceBrokerMap[serviceId].Bind(instanceID, bindingID, details)
	if err != nil {
		return models.Binding{}, err
	}

	// save binding to database
	newCreds.ServiceInstanceId = instanceID
	newCreds.BindingId = bindingID
	newCreds.ServiceId = details.ServiceID

	if err := db_service.DbConnection.Create(&newCreds).Error; err != nil {
		return models.Binding{}, fmt.Errorf("Error saving credentials to database: %s. WARNING: these credentials cannot be unbound through cf. Please contact your operator for cleanup",
			err)
	}

	var creds map[string]string
	if err := json.Unmarshal([]byte(newCreds.OtherDetails), &creds); err != nil {
		return models.Binding{}, err
	}

	// copy provision.otherDetails to creds.
	var instanceRecord models.ServiceInstanceDetails
	if err = db_service.DbConnection.Where("id = ?", instanceID).First(&instanceRecord).Error; err != nil {
		return models.Binding{}, fmt.Errorf("Error retrieving service instance details: %s", err)
	}

	var instanceDetails map[string]string
	// if the instance has access details saved
	if instanceRecord.OtherDetails != "" {
		if err := json.Unmarshal([]byte(instanceRecord.OtherDetails), &instanceDetails); err != nil {
			return models.Binding{}, err
		}
	}

	updatedCreds := gcpBroker.ServiceBrokerMap[serviceId].BuildInstanceCredentials(creds, instanceDetails)

	return models.Binding{
		Credentials:     updatedCreds,
		SyslogDrainURL:  "",
		RouteServiceURL: "",
	}, nil
}

// cf unbind-service
// for cloudSql instances, Unbind deletes the associated user and ssl certs
// for all other services, Unbind deletes the associated service account
func (gcpBroker *GCPServiceBroker) Unbind(instanceID, bindingID string, details models.UnbindDetails) error {

	// validate existence of binding
	var count int
	existingBinding := models.ServiceBindingCredentials{}

	if err := db_service.DbConnection.Where("service_instance_id = ? and binding_id = ?", instanceID, bindingID).Find(&existingBinding).Count(&count).Error; err != nil {
		return models.ErrBindingDoesNotExist
	}

	// remove binding from google
	err := gcpBroker.ServiceBrokerMap[details.ServiceID].Unbind(existingBinding)

	if err != nil {
		return err
	}

	// remove binding from database
	if err := db_service.DbConnection.Delete(&existingBinding).Error; err != nil {
		return fmt.Errorf("Error soft-deleting credentials from database: %s. WARNING: these credentials will remain visible in cf. Contact your operator for cleanup", err)
	}

	return nil
}

// if a service is provisioned asynchronously, LastOperation is called until the provisioning attempt times out
// or success or failure is returned
func (gcpBroker *GCPServiceBroker) LastOperation(instanceID string) (models.LastOperation, error) {

	instance := models.ServiceInstanceDetails{}
	if err := db_service.DbConnection.Where("id = ?", instanceID).First(&instance).Error; err != nil {
		return models.LastOperation{}, models.ErrInstanceDoesNotExist
	}

	if gcpBroker.ServiceBrokerMap[instance.ServiceId].ProvisionsAsync() || gcpBroker.ServiceBrokerMap[instance.ServiceId].DeprovisionsAsync() {
		return gcpBroker.lastOperationAsync(instanceID, instance.ServiceId)

	} else {
		return models.LastOperation{State: models.Succeeded, Description: ""}, errors.New("Can't call LastOperation on a synchronous service")

	}

}

func (gcpBroker *GCPServiceBroker) lastOperationAsync(instanceId, serviceId string) (models.LastOperation, error) {
	done, err := gcpBroker.ServiceBrokerMap[serviceId].PollInstance(instanceId)
	if err != nil {
		// this is a retryable error
		if gerr, ok := err.(*googleapi.Error); ok {
			if gerr.Code == 503 {
				return models.LastOperation{State: models.InProgress, Description: ""}, err
			}
		}
		// This is not a retryable error. Return fail
		return models.LastOperation{State: models.Failed, Description: ""}, err
	}

	if done {
		// no error and we're done! Delete from the SB database if this was a delete flow and return success
		deleteFlow, err := gcpBroker.ServiceBrokerMap[serviceId].LastOperationWasDelete(instanceId)
		if err != nil {
			return models.LastOperation{State: models.Succeeded, Description: ""}, fmt.Errorf("Couldn't determine if provision or deprovision flow, this may leave orphaned resources, contact your operator for cleanup")
		}
		if deleteFlow {
			err = db_service.SoftDeleteInstanceDetails(instanceId)
			if err != nil {
				return models.LastOperation{State: models.Succeeded, Description: ""}, fmt.Errorf("Error deleting instance details from database: %s. WARNING: this instance will remain visible in cf. Contact your operator for cleanup", err)
			}
		}
		return models.LastOperation{State: models.Succeeded, Description: ""}, nil
	} else {
		return models.LastOperation{State: models.InProgress, Description: ""}, nil
	}
}

// updates a service instance plan. This functionality is not implemented and will return an error indicating that plan
// changes are not supported.
func (gcpBroker *GCPServiceBroker) Update(instanceID string, details models.UpdateDetails, asyncAllowed bool) (models.IsAsync, error) {
	return models.IsAsync(asyncAllowed), models.ErrPlanChangeNotSupported
}

// reads the service account json string from the environment variable ROOT_SERVICE_ACCOUNT_JSON, writes it to a file,
// and then exports the file location to the environment variable GOOGLE_APPLICATION_CREDENTIALS, making it visible to
// all google cloud apis
func GetCredentialsFromEnv() (models.GCPCredentials, error) {
	var err error
	g := models.GCPCredentials{}

	rootCreds := os.Getenv(models.RootSaEnvVar)
	if err = json.Unmarshal([]byte(rootCreds), &g); err != nil {
		return models.GCPCredentials{}, fmt.Errorf("Error unmarshalling service account json: %s", err)
	}

	return g, nil
}

func getStaticPlans() (map[string][]models.ServicePlan, error) {
	servicePlans := make(map[string][]models.ServicePlan)

	// get static plans
	planJson := os.Getenv("PRECONFIGURED_PLANS")
	var plans []map[string]interface{}

	err := json.Unmarshal([]byte(planJson), &plans)
	if err != nil {
		return map[string][]models.ServicePlan{}, fmt.Errorf("Error unmarshalling preconfigured plan json %s", err)
	}

	// save plans to database and construct service id to plan list map
	for _, p := range plans {
		serviceId := p["service_id"].(string)
		planName := p["name"].(string)
		planId, planIdOk := p["id"]
		if !planIdOk {
			return map[string][]models.ServicePlan{}, fmt.Errorf("Error: plan ids are required. Plan %s needs an id.", p["name"].(string))
		}

		servicePropertyBytes, err := json.Marshal(p["service_properties"])
		if err != nil {
			return map[string][]models.ServicePlan{}, fmt.Errorf("error marshalling service_properties: %s", err)
		}

		servicePropertyMap := make(map[string]string)
		if p["service_properties"] != nil {
			if err := json.Unmarshal(servicePropertyBytes, &servicePropertyMap); err != nil {
				return map[string][]models.ServicePlan{}, fmt.Errorf("error unmarshalling service_properties: %s, %v", err, servicePropertyBytes)
			}
		}

		plan := models.ServicePlan{
			Name:        planName,
			Description: p["description"].(string),
			Metadata: &models.ServicePlanMetadata{
				DisplayName: p["display_name"].(string),
				Bullets:     []string{p["description"].(string), "For pricing information see https://cloud.google.com/pricing/#details"},
			},
<<<<<<< HEAD
			ID: planId.(string),
		}

		featureBytes, err := json.Marshal(p["features"])
		if err != nil {
			return map[string][]models.ServicePlan{}, fmt.Errorf("error marshalling features: %s", err)
=======
			ID:                id,
			ServiceProperties: servicePropertyMap,
>>>>>>> 8496a2c5
		}

		exists, existingPlan, err := db_service.CheckAndGetPlan(planName, serviceId)
		if err != nil {
			return map[string][]models.ServicePlan{}, err
		}

		if exists {
			existingPlan.Features = string(servicePropertyBytes)
			db_service.DbConnection.Save(&existingPlan)
		} else {
			planDetails := models.PlanDetails{
				ServiceId: serviceId,
				Name:      p["name"].(string),
<<<<<<< HEAD
				Features:  string(featureBytes),
				ID:        planId.(string),
=======
				Features:  string(servicePropertyBytes),
				ID:        id,
>>>>>>> 8496a2c5
			}
			db_service.DbConnection.Create(&planDetails)
		}

		servicePlans[serviceId] = append(servicePlans[serviceId], plan)

	}

	return servicePlans, nil
}

func getDynamicPlans(envVarName string, translatePlanFunc func(details map[string]string) map[string]string) ([]models.ServicePlan, string, error) {
	var err error
	var serviceId string

	var plansGenerated []models.ServicePlan
	var dynamicPlans map[string]map[string]string
	dynamicPlanJson := os.Getenv(envVarName)

	if dynamicPlanJson != "" {
		err = json.Unmarshal([]byte(dynamicPlanJson), &dynamicPlans)
		if err != nil {
			return []models.ServicePlan{}, "", fmt.Errorf("Error unmarshalling custom plan json %s", err)
		}

		// save custom plans to database and construct mapping
		for planName, planDetails := range dynamicPlans {
			serviceId = planDetails["service"]
			planId, planIdOk := planDetails["id"]
			if !planIdOk {
				return []models.ServicePlan{}, "", fmt.Errorf("Error: plan ids are required. Plan %s needs an id.", p["name"].(string))
			}

			// get service-specific plan service_properties from plan interface
			serviceProperties := translatePlanFunc(planDetails)

			servicePropertiesStr, err := json.Marshal(&serviceProperties)
			if err != nil {
				return []models.ServicePlan{}, "", err
			}

			// check for an existing plan by name. If it exists, get it.
			exists, existingPlan, err := db_service.CheckAndGetPlan(planName, planDetails["service"])

			if err != nil {
				return []models.ServicePlan{}, "", err
			}

			// update or make a new plan and save to the database
			if exists {

				existingPlan.Features = string(servicePropertiesStr)
				db_service.DbConnection.Save(&existingPlan)
			} else {
				existingPlan = models.PlanDetails{
					ServiceId: planDetails["service"],
					Name:      planDetails["name"],
<<<<<<< HEAD
					Features:  string(featuresStr),
					ID:        planId,
=======
					Features:  string(servicePropertiesStr),
					ID:        id,
>>>>>>> 8496a2c5
				}
				db_service.DbConnection.Create(&existingPlan)
			}

			plan := models.ServicePlan{
				Name:        planDetails["name"],
				Description: planDetails["description"],
				Metadata: &models.ServicePlanMetadata{
					DisplayName: planDetails["display_name"],
					Bullets:     []string{planDetails["description"], "For pricing information see https://cloud.google.com/pricing/#details"},
				},
				ID:                existingPlan.ID,
				ServiceProperties: serviceProperties,
			}

			plansGenerated = append(plansGenerated, plan)
		}

	}
	return plansGenerated, serviceId, nil
}

// pulls SERVICES, PLANS, and PRECONFIGURED_PLANS environment variables to construct catalog and save plans to db
func InitCatalogFromEnv() ([]models.Service, error) {
	var err error

	// get static plans from catalog
	servicePlans, err := getStaticPlans()
	if err != nil {
		return []models.Service{}, err
	}

	// set up cloudsql custom plans
	cloudSQLPlans, cloudSQLServiceId, err := getDynamicPlans("CLOUDSQL_CUSTOM_PLANS", cloudsql.MapPlan)
	if err != nil {
		return []models.Service{}, err
	}
	servicePlans[cloudSQLServiceId] = append(servicePlans[cloudSQLServiceId], cloudSQLPlans...)

	// set up bigtable custom plans
	bigtablePlans, bigtableServiceId, err := getDynamicPlans("BIGTABLE_CUSTOM_PLANS", bigtable.MapPlan)
	if err != nil {
		return []models.Service{}, err
	}
	servicePlans[bigtableServiceId] = append(servicePlans[bigtableServiceId], bigtablePlans...)

	// set up spanner custom plans
	spannerPlans, spannerServiceId, err := getDynamicPlans("SPANNER_CUSTOM_PLANS", spanner.MapPlan)
	if err != nil {
		return []models.Service{}, err
	}
	servicePlans[spannerServiceId] = append(servicePlans[spannerServiceId], spannerPlans...)

	// get the ids of all plans in the current catalog
	var currentPlanIds []string
	for _, plans := range servicePlans {
		for _, plan := range plans {
			currentPlanIds = append(currentPlanIds, plan.ID)
		}
	}

	// soft delete unusued plans
	if err := db_service.DbConnection.Not("id in (?)", currentPlanIds).Delete(models.PlanDetails{}).Error; err != nil {
		return []models.Service{}, err
	}

	// set up services
	var serviceList []models.Service

	catalogJson := os.Getenv("SERVICES")
	var cat []models.Service

	err = json.Unmarshal([]byte(catalogJson), &cat)
	if err != nil {
		return []models.Service{}, fmt.Errorf("Error unmarshalling service json %s", err)
	}

	// init catalog
	// store plans
	for _, s := range cat {

		s.Plans = servicePlans[s.ID]

		if len(s.Plans) > 0 {
			serviceList = append(serviceList, s)
		}
	}

	return serviceList, nil
}

func valInStringSlice(slice []string, val string) bool {
	for _, elem := range slice {
		if val == elem {
			return true
		}
	}
	return false
}<|MERGE_RESOLUTION|>--- conflicted
+++ resolved
@@ -518,17 +518,8 @@
 				DisplayName: p["display_name"].(string),
 				Bullets:     []string{p["description"].(string), "For pricing information see https://cloud.google.com/pricing/#details"},
 			},
-<<<<<<< HEAD
-			ID: planId.(string),
-		}
-
-		featureBytes, err := json.Marshal(p["features"])
-		if err != nil {
-			return map[string][]models.ServicePlan{}, fmt.Errorf("error marshalling features: %s", err)
-=======
-			ID:                id,
+			ID:                planId.(string),
 			ServiceProperties: servicePropertyMap,
->>>>>>> 8496a2c5
 		}
 
 		exists, existingPlan, err := db_service.CheckAndGetPlan(planName, serviceId)
@@ -543,13 +534,8 @@
 			planDetails := models.PlanDetails{
 				ServiceId: serviceId,
 				Name:      p["name"].(string),
-<<<<<<< HEAD
-				Features:  string(featureBytes),
+				Features:  string(servicePropertyBytes),
 				ID:        planId.(string),
-=======
-				Features:  string(servicePropertyBytes),
-				ID:        id,
->>>>>>> 8496a2c5
 			}
 			db_service.DbConnection.Create(&planDetails)
 		}
@@ -580,7 +566,7 @@
 			serviceId = planDetails["service"]
 			planId, planIdOk := planDetails["id"]
 			if !planIdOk {
-				return []models.ServicePlan{}, "", fmt.Errorf("Error: plan ids are required. Plan %s needs an id.", p["name"].(string))
+				return []models.ServicePlan{}, "", fmt.Errorf("Error: plan ids are required. Plan %s needs an id.", planDetails["name"])
 			}
 
 			// get service-specific plan service_properties from plan interface
@@ -607,13 +593,8 @@
 				existingPlan = models.PlanDetails{
 					ServiceId: planDetails["service"],
 					Name:      planDetails["name"],
-<<<<<<< HEAD
-					Features:  string(featuresStr),
+					Features:  string(servicePropertiesStr),
 					ID:        planId,
-=======
-					Features:  string(servicePropertiesStr),
-					ID:        id,
->>>>>>> 8496a2c5
 				}
 				db_service.DbConnection.Create(&existingPlan)
 			}
