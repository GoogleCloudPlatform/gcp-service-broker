// Copyright 2018 the Service Broker Project Authors.
//
// Licensed under the Apache License, Version 2.0 (the "License");
// you may not use this file except in compliance with the License.
// You may obtain a copy of the License at
//
//      http://www.apache.org/licenses/LICENSE-2.0
//
// Unless required by applicable law or agreed to in writing, software
// distributed under the License is distributed on an "AS IS" BASIS,
// WITHOUT WARRANTIES OR CONDITIONS OF ANY KIND, either express or implied.
// See the License for the specific language governing permissions and
// limitations under the License.

package models

import (
	"context"

	"github.com/pivotal-cf/brokerapi"
)

//go:generate counterfeiter . ServiceBrokerHelper
//go:generate counterfeiter . ServiceAccountManager

type ServiceBrokerHelper interface {
	Provision(ctx context.Context, instanceId string, details brokerapi.ProvisionDetails, plan ServicePlan) (ServiceInstanceDetails, error)
<<<<<<< HEAD
	// Bind provisions the necessary resources for a user to be able to connect to the provisioned service.
	// This may include creating service accounts, granting permissions, and adding users to services e.g. a SQL database user.
	Bind(ctx context.Context, instance ServiceInstanceDetails, bindingID string, details brokerapi.BindDetails) (ServiceBindingCredentials, error)
=======
	// Bind creates credentials for accessing the service and stores information necessary to
	// access the service _and_ delete the binding in the returned map.
	Bind(ctx context.Context, instanceID, bindingID string, details brokerapi.BindDetails) (map[string]interface{}, error)
>>>>>>> 7c424e7b
	BuildInstanceCredentials(ctx context.Context, bindRecord ServiceBindingCredentials, instanceRecord ServiceInstanceDetails) (map[string]interface{}, error)
	Unbind(ctx context.Context, details ServiceBindingCredentials) error
	// Deprovision deprovisions the service.
	// If the deprovision is asynchronous (results in a long-running job), then operationId is returned.
	// If no error and no operationId are returned, then the deprovision is expected to have been completed successfully.
	Deprovision(ctx context.Context, instance ServiceInstanceDetails, details brokerapi.DeprovisionDetails) (operationId *string, err error)
	PollInstance(ctx context.Context, instance ServiceInstanceDetails) (bool, error)
	ProvisionsAsync() bool
	DeprovisionsAsync() bool

	// UpdateInstanceDetails updates the ServiceInstanceDetails with the most recent state from GCP.
	// This function is optional, but will be called after async provisions, updates, and possibly
	// on broker version changes.
	// Return a nil error if you choose not to implement this function.
	UpdateInstanceDetails(ctx context.Context, instance *ServiceInstanceDetails) error
}

type ServiceAccountManager interface {
<<<<<<< HEAD
	CreateCredentials(ctx context.Context, bindingID string, details brokerapi.BindDetails, instance ServiceInstanceDetails) (ServiceBindingCredentials, error)
=======
	CreateCredentials(ctx context.Context, instanceID string, bindingID string, details brokerapi.BindDetails, instance ServiceInstanceDetails) (map[string]interface{}, error)
>>>>>>> 7c424e7b
	DeleteCredentials(ctx context.Context, creds ServiceBindingCredentials) error
	CreateAccountWithRoles(ctx context.Context, bindingID string, roles []string) (map[string]interface{}, error)
}

// This custom user agent string is added to provision calls so that Google can track the aggregated use of this tool
// We can better advocate for devoting resources to supporting cloud foundry and this service broker if we can show
// good usage statistics for it, so if you feel the need to fork this repo, please leave this string in place!
var CustomUserAgent = "cf-gcp-service-broker-test 4.0.0"

func ProductionizeUserAgent() {
	CustomUserAgent = "cf-gcp-service-broker 4.0.0"
}

const CloudPlatformScope = "https://www.googleapis.com/auth/cloud-platform"
const StorageName = "google-storage"
const BigqueryName = "google-bigquery"
const BigtableName = "google-bigtable"
const CloudsqlMySQLName = "google-cloudsql-mysql"
const CloudsqlPostgresName = "google-cloudsql-postgres"
const PubsubName = "google-pubsub"
const MlName = "google-ml-apis"
const SpannerName = "google-spanner"
const StackdriverTraceName = "google-stackdriver-trace"
const StackdriverDebuggerName = "google-stackdriver-debugger"
const StackdriverProfilerName = "google-stackdriver-profiler"
const DatastoreName = "google-datastore"<|MERGE_RESOLUTION|>--- conflicted
+++ resolved
@@ -25,15 +25,10 @@
 
 type ServiceBrokerHelper interface {
 	Provision(ctx context.Context, instanceId string, details brokerapi.ProvisionDetails, plan ServicePlan) (ServiceInstanceDetails, error)
-<<<<<<< HEAD
 	// Bind provisions the necessary resources for a user to be able to connect to the provisioned service.
 	// This may include creating service accounts, granting permissions, and adding users to services e.g. a SQL database user.
-	Bind(ctx context.Context, instance ServiceInstanceDetails, bindingID string, details brokerapi.BindDetails) (ServiceBindingCredentials, error)
-=======
-	// Bind creates credentials for accessing the service and stores information necessary to
-	// access the service _and_ delete the binding in the returned map.
-	Bind(ctx context.Context, instanceID, bindingID string, details brokerapi.BindDetails) (map[string]interface{}, error)
->>>>>>> 7c424e7b
+	// It stores information necessary to access the service _and_ delete the binding in the returned map.	
+	Bind(ctx context.Context, instance ServiceInstanceDetails, bindingID string, details brokerapi.BindDetails) (map[string]interface{}, error)
 	BuildInstanceCredentials(ctx context.Context, bindRecord ServiceBindingCredentials, instanceRecord ServiceInstanceDetails) (map[string]interface{}, error)
 	Unbind(ctx context.Context, details ServiceBindingCredentials) error
 	// Deprovision deprovisions the service.
@@ -52,11 +47,7 @@
 }
 
 type ServiceAccountManager interface {
-<<<<<<< HEAD
-	CreateCredentials(ctx context.Context, bindingID string, details brokerapi.BindDetails, instance ServiceInstanceDetails) (ServiceBindingCredentials, error)
-=======
-	CreateCredentials(ctx context.Context, instanceID string, bindingID string, details brokerapi.BindDetails, instance ServiceInstanceDetails) (map[string]interface{}, error)
->>>>>>> 7c424e7b
+	CreateCredentials(ctx context.Context, bindingID string, details brokerapi.BindDetails, instance ServiceInstanceDetails) (map[string]interface{}, error)
 	DeleteCredentials(ctx context.Context, creds ServiceBindingCredentials) error
 	CreateAccountWithRoles(ctx context.Context, bindingID string, roles []string) (map[string]interface{}, error)
 }
