// Copyright 2018 the Service Broker Project Authors.
//
// Licensed under the Apache License, Version 2.0 (the "License");
// you may not use this file except in compliance with the License.
// You may obtain a copy of the License at
//
//      http://www.apache.org/licenses/LICENSE-2.0
//
// Unless required by applicable law or agreed to in writing, software
// distributed under the License is distributed on an "AS IS" BASIS,
// WITHOUT WARRANTIES OR CONDITIONS OF ANY KIND, either express or implied.
// See the License for the specific language governing permissions and
// limitations under the License.

package cloudsql

import (
	"code.cloudfoundry.org/lager"
	"github.com/GoogleCloudPlatform/gcp-service-broker/brokerapi/brokers/broker_base"
	"github.com/GoogleCloudPlatform/gcp-service-broker/pkg/broker"
	"github.com/GoogleCloudPlatform/gcp-service-broker/pkg/validation"
	"github.com/GoogleCloudPlatform/gcp-service-broker/pkg/varcontext"
	"github.com/pivotal-cf/brokerapi"
	"golang.org/x/oauth2/jwt"
)

const PostgresServiceId = "cbad6d78-a73c-432d-b8ff-b219a17a803a"

// PostgresServiceDefinition creates a new ServiceDefinition object for the PostgreSQL service.
func PostgresServiceDefinition() *broker.ServiceDefinition {
	return &broker.ServiceDefinition{
<<<<<<< HEAD
		Id:               "cbad6d78-a73c-432d-b8ff-b219a17a803a",
		Name:             "google-cloudsql-postgres",
		Description:      "Google CloudSQL for PostgreSQL is a fully-managed PostgreSQL database service.",
		DisplayName:      "Google CloudSQL for PostgreSQL",
		ImageUrl:         "https://cloud.google.com/_static/images/cloud/products/logos/svg/sql.svg",
		DocumentationUrl: "https://cloud.google.com/sql/docs/",
		SupportUrl:       "https://cloud.google.com/support/",
		Tags:             []string{"gcp", "cloudsql", "postgres"},
		Bindable:         true,
		PlanUpdateable:   false,
		Plans: []broker.ServicePlan{
			{
				ServicePlan: brokerapi.ServicePlan{
					ID:          "2513d4d9-684b-4c3c-add4-6404969006de",
					Name:        "postgres-db-f1-micro",
					Description: "PostgreSQL on a db-f1-micro (Shared CPUs, 0.6 GB/RAM, 3062 GB/disk, 250 Connections)",
					Free:        brokerapi.FreeValue(false),
				},
				ServiceProperties: map[string]string{"max_disk_size": "3062", "tier": "db-f1-micro"},
			},
			{
				ServicePlan: brokerapi.ServicePlan{
					ID:          "6c1174d8-243c-44d1-b7a8-e94a779f67f5",
					Name:        "postgres-db-g1-small",
					Description: "PostgreSQL on a db-g1-small (Shared CPUs, 1.7 GB/RAM, 3062 GB/disk, 1,000 Connections)",
					Free:        brokerapi.FreeValue(false),
				},
				ServiceProperties: map[string]string{"tier": "db-g1-small", "max_disk_size": "3062"},
			},
			{
				ServicePlan: brokerapi.ServicePlan{
					ID:          "c4e68ab5-34ca-4d02-857d-3e6b3ab079a7",
					Name:        "postgres-db-n1-standard-1",
					Description: "PostgreSQL with 1 CPU, 3.75 GB/RAM, 10230 GB/disk, supporting 4,000 connections.",
					Free:        brokerapi.FreeValue(false),
				},
				ServiceProperties: map[string]string{"tier": "db-custom-1-3840", "max_disk_size": "10230"},
			},
			{
				ServicePlan: brokerapi.ServicePlan{
					ID:          "3f578ecf-885c-4b60-b38b-60272f34e00f",
					Name:        "postgres-db-n1-standard-2",
					Description: "PostgreSQL with 2 CPUs, 7.5 GB/RAM, 10230 GB/disk, supporting 4,000 connections.",
					Free:        brokerapi.FreeValue(false),
				},
				ServiceProperties: map[string]string{"tier": "db-custom-2-7680", "max_disk_size": "10230"},
			},
			{
				ServicePlan: brokerapi.ServicePlan{
					ID:          "b7fcab5d-d66d-4e82-af16-565e84cef7f9",
					Name:        "postgres-db-n1-standard-4",
					Description: "PostgreSQL with 4 CPUs, 15 GB/RAM, 10230 GB/disk, supporting 4,000 connections.",
					Free:        brokerapi.FreeValue(false),
				},
				ServiceProperties: map[string]string{"tier": "db-custom-4-15360", "max_disk_size": "10230"},
			},
			{
				ServicePlan: brokerapi.ServicePlan{
					ID:          "4b2fa14a-caf1-42e0-bd8c-3342502008a8",
					Name:        "postgres-db-n1-standard-8",
					Description: "PostgreSQL with 8 CPUs, 30 GB/RAM, 10230 GB/disk, supporting 4,000 connections.",
					Free:        brokerapi.FreeValue(false),
				},
				ServiceProperties: map[string]string{"tier": "db-custom-8-30720", "max_disk_size": "10230"},
			},
			{
				ServicePlan: brokerapi.ServicePlan{
					ID:          "ca2e770f-bfa5-4fb7-a249-8b943c3474ca",
					Name:        "postgres-db-n1-standard-16",
					Description: "PostgreSQL with 16 CPUs, 60 GB/RAM, 10230 GB/disk, supporting 4,000 connections.",
					Free:        brokerapi.FreeValue(false),
				},
				ServiceProperties: map[string]string{"tier": "db-custom-16-61440", "max_disk_size": "10230"},
			},
			{
				ServicePlan: brokerapi.ServicePlan{
					ID:          "b44f8294-b003-4a50-80c2-706858073f44",
					Name:        "postgres-db-n1-standard-32",
					Description: "PostgreSQL with 32 CPUs, 120 GB/RAM, 10230 GB/disk, supporting 4,000 connections.",
					Free:        brokerapi.FreeValue(false),
				},
				ServiceProperties: map[string]string{"max_disk_size": "10230", "tier": "db-custom-32-122880"},
			},
			{
				ServicePlan: brokerapi.ServicePlan{
					ID:          "d97326e0-5af2-4da5-b970-b4772d59cded",
					Name:        "postgres-db-n1-standard-64",
					Description: "PostgreSQL with 64 CPUs, 240 GB/RAM, 10230 GB/disk, supporting 4,000 connections.",
					Free:        brokerapi.FreeValue(false),
				},
				ServiceProperties: map[string]string{"tier": "db-custom-64-245760", "max_disk_size": "10230"},
			},
			{
				ServicePlan: brokerapi.ServicePlan{
					ID:          "c10f8691-02f5-44eb-989f-7217393012ca",
					Name:        "postgres-db-n1-highmem-2",
					Description: "PostgreSQL with 2 CPUs, 13 GB/RAM, 10230 GB/disk, supporting 4,000 connections.",
					Free:        brokerapi.FreeValue(false),
				},
				ServiceProperties: map[string]string{"tier": "db-custom-2-13312", "max_disk_size": "10230"},
			},
			{
				ServicePlan: brokerapi.ServicePlan{
					ID:          "610cc78d-d26a-41a9-90b7-547a44517f03",
					Name:        "postgres-db-n1-highmem-4",
					Description: "PostgreSQL with 4 CPUs, 26 GB/RAM, 10230 GB/disk, supporting 4,000 connections.",
					Free:        brokerapi.FreeValue(false),
				},
				ServiceProperties: map[string]string{"tier": "db-custom-4-26624", "max_disk_size": "10230"},
			},
			{
				ServicePlan: brokerapi.ServicePlan{
					ID:          "2a351e8d-958d-4c4f-ae46-c984fec18740",
					Name:        "postgres-db-n1-highmem-8",
					Description: "PostgreSQL with 8 CPUs, 52 GB/RAM, 10230 GB/disk, supporting 4,000 connections.",
					Free:        brokerapi.FreeValue(false),
				},
				ServiceProperties: map[string]string{"tier": "db-custom-8-53248", "max_disk_size": "10230"},
			},
			{
				ServicePlan: brokerapi.ServicePlan{
					ID:          "51d3ca0c-9d21-447d-a395-3e0dc0659775",
					Name:        "postgres-db-n1-highmem-16",
					Description: "PostgreSQL with 16 CPUs, 104 GB/RAM, 10230 GB/disk, supporting 4,000 connections.",
					Free:        brokerapi.FreeValue(false),
				},
				ServiceProperties: map[string]string{"tier": "db-custom-16-106496", "max_disk_size": "10230"},
			},
			{
				ServicePlan: brokerapi.ServicePlan{
					ID:          "2e72b386-f7ce-4f0d-a149-9f9a851337d4",
					Name:        "postgres-db-n1-highmem-32",
					Description: "PostgreSQL with 32 CPUs, 208 GB/RAM, 10230 GB/disk, supporting 4,000 connections.",
					Free:        brokerapi.FreeValue(false),
				},
				ServiceProperties: map[string]string{"tier": "db-custom-32-212992", "max_disk_size": "10230"},
			},
			{
				ServicePlan: brokerapi.ServicePlan{
					ID:          "82602649-e4ac-4a2f-b80d-dacd745aed6a",
					Name:        "postgres-db-n1-highmem-64",
					Description: "PostgreSQL with 64 CPUs, 416 GB/RAM, 10230 GB/disk, supporting 4,000 connections.",
					Free:        brokerapi.FreeValue(false),
				},
				ServiceProperties: map[string]string{"tier": "db-custom-64-425984", "max_disk_size": "10230"},
			},
		},
=======
		Name: "google-cloudsql-postgres",
		DefaultServiceDefinition: `{
        "id": "cbad6d78-a73c-432d-b8ff-b219a17a803a",
        "description": "Google Cloud SQL is a fully-managed PostgreSQL database service.",
        "name": "google-cloudsql-postgres",
        "bindable": true,
        "plan_updateable": false,
        "metadata": {
	          "displayName": "Google CloudSQL PostgreSQL",
	          "longDescription": "Google Cloud SQL is a fully-managed MySQL database service.",
	          "documentationUrl": "https://cloud.google.com/sql/docs/",
	          "supportUrl": "https://cloud.google.com/support/",
	          "imageUrl": "https://cloud.google.com/_static/images/cloud/products/logos/svg/sql.svg"
        },
        "tags": ["gcp", "cloudsql", "postgres"],
        "plans":[
				    {
				        "service_properties": { "tier": "db-f1-micro", "max_disk_size": "3062" },
				        "description": "PostgreSQL on a db-f1-micro (Shared CPUs, 0.6 GB/RAM, 3062 GB/disk, 250 Connections)",
				        "id": "2513d4d9-684b-4c3c-add4-6404969006de",
				        "name": "postgres-db-f1-micro",
				        "free": false
				    },
				    {
				        "service_properties": { "tier": "db-g1-small", "max_disk_size": "3062" },
				        "description": "PostgreSQL on a db-g1-small (Shared CPUs, 1.7 GB/RAM, 3062 GB/disk, 1,000 Connections)",
				        "id": "6c1174d8-243c-44d1-b7a8-e94a779f67f5",
				        "name": "postgres-db-g1-small",
				        "free": false
				    },
				    {
				        "service_properties": { "tier": "db-custom-1-3840", "max_disk_size": "10230" },
				        "description": "PostgreSQL with 1 CPU, 3.75 GB/RAM, 10230 GB/disk, supporting 4,000 connections.",
				        "id": "c4e68ab5-34ca-4d02-857d-3e6b3ab079a7",
				        "name": "postgres-db-n1-standard-1",
				        "free": false
				    },
				    {
				        "service_properties": { "tier": "db-custom-2-7680", "max_disk_size": "10230" },
				        "description": "PostgreSQL with 2 CPUs, 7.5 GB/RAM, 10230 GB/disk, supporting 4,000 connections.",
				        "id": "3f578ecf-885c-4b60-b38b-60272f34e00f",
				        "name": "postgres-db-n1-standard-2",
				        "free": false
				    },
				    {
				        "service_properties": { "tier": "db-custom-4-15360", "max_disk_size": "10230" },
				        "description": "PostgreSQL with 4 CPUs, 15 GB/RAM, 10230 GB/disk, supporting 4,000 connections.",
				        "id": "b7fcab5d-d66d-4e82-af16-565e84cef7f9",
				        "name": "postgres-db-n1-standard-4",
				        "free": false
				    },
				    {
				        "service_properties": { "tier": "db-custom-8-30720", "max_disk_size": "10230" },
				        "description": "PostgreSQL with 8 CPUs, 30 GB/RAM, 10230 GB/disk, supporting 4,000 connections.",
				        "id": "4b2fa14a-caf1-42e0-bd8c-3342502008a8",
				        "name": "postgres-db-n1-standard-8",
				        "free": false
				    },
				    {
				        "service_properties": { "tier": "db-custom-16-61440", "max_disk_size": "10230" },
				        "description": "PostgreSQL with 16 CPUs, 60 GB/RAM, 10230 GB/disk, supporting 4,000 connections.",
				        "id": "ca2e770f-bfa5-4fb7-a249-8b943c3474ca",
				        "name": "postgres-db-n1-standard-16",
				        "free": false
				    },
				    {
				        "service_properties": { "tier": "db-custom-32-122880", "max_disk_size": "10230" },
				        "description": "PostgreSQL with 32 CPUs, 120 GB/RAM, 10230 GB/disk, supporting 4,000 connections.",
				        "id": "b44f8294-b003-4a50-80c2-706858073f44",
				        "name": "postgres-db-n1-standard-32",
				        "free": false
				    },
				    {
				        "service_properties": { "tier": "db-custom-64-245760", "max_disk_size": "10230" },
				        "description": "PostgreSQL with 64 CPUs, 240 GB/RAM, 10230 GB/disk, supporting 4,000 connections.",
				        "id": "d97326e0-5af2-4da5-b970-b4772d59cded",
				        "name": "postgres-db-n1-standard-64",
				        "free": false
				    },
				    {
				        "service_properties": {"tier": "db-custom-2-13312", "max_disk_size": "10230" },
				        "description": "PostgreSQL with 2 CPUs, 13 GB/RAM, 10230 GB/disk, supporting 4,000 connections.",
				        "id": "c10f8691-02f5-44eb-989f-7217393012ca",
				        "name": "postgres-db-n1-highmem-2",
				        "free": false
				    },
				    {
				        "service_properties": { "tier": "db-custom-4-26624", "max_disk_size": "10230" },
				        "description": "PostgreSQL with 4 CPUs, 26 GB/RAM, 10230 GB/disk, supporting 4,000 connections.",
				        "id": "610cc78d-d26a-41a9-90b7-547a44517f03",
				        "name": "postgres-db-n1-highmem-4",
				        "free": false
				    },
				    {
				        "service_properties": { "tier": "db-custom-8-53248",  "max_disk_size": "10230" },
				        "description": "PostgreSQL with 8 CPUs, 52 GB/RAM, 10230 GB/disk, supporting 4,000 connections.",
				        "id": "2a351e8d-958d-4c4f-ae46-c984fec18740",
				        "name": "postgres-db-n1-highmem-8",
				        "free": false
				    },
				    {
				        "service_properties": { "tier": "db-custom-16-106496", "max_disk_size": "10230" },
				        "description": "PostgreSQL with 16 CPUs, 104 GB/RAM, 10230 GB/disk, supporting 4,000 connections.",
				        "id": "51d3ca0c-9d21-447d-a395-3e0dc0659775",
				        "name": "postgres-db-n1-highmem-16",
				        "free": false
				    },
				    {
				        "service_properties": { "tier": "db-custom-32-212992", "max_disk_size": "10230" },
				        "description": "PostgreSQL with 32 CPUs, 208 GB/RAM, 10230 GB/disk, supporting 4,000 connections.",
				        "id": "2e72b386-f7ce-4f0d-a149-9f9a851337d4",
				        "name": "postgres-db-n1-highmem-32",
				        "free": false
				    },
				    {
				        "service_properties": { "tier": "db-custom-64-425984", "max_disk_size": "10230" },
				        "description": "PostgreSQL with 64 CPUs, 416 GB/RAM, 10230 GB/disk, supporting 4,000 connections.",
				        "id": "82602649-e4ac-4a2f-b80d-dacd745aed6a",
				        "name": "postgres-db-n1-highmem-64",
				        "free": false
				    }
				]
    }`,
>>>>>>> 98e51544
		ProvisionInputVariables: append([]broker.BrokerVariable{
			{
				FieldName: "instance_name",
				Type:      broker.JsonTypeString,
				Details:   "Name of the CloudSQL instance.",
				Default:   identifierTemplate,
				Constraints: validation.NewConstraintBuilder().
					Pattern("^[a-z][a-z0-9-]+$").
					MaxLength(75).
					Build(),
			},
			{
				FieldName: "database_name",
				Type:      broker.JsonTypeString,
				Details:   "Name of the database inside of the instance. Must be a valid identifier for your chosen database type.",
				Default:   identifierTemplate,
			},
			{
				FieldName: "version",
				Type:      broker.JsonTypeString,
				Details:   "The database engine type and version.",
				Default:   "POSTGRES_9_6",
				Enum: map[interface{}]string{
					"POSTGRES_9_6": "PostgreSQL 9.6.X",
				},
			},
			{
				FieldName: "failover_replica_name",
				Type:      broker.JsonTypeString,
				Details:   "(only for 2nd generation instances) If specified, creates a failover replica with the given name.",
				Default:   "",
				Constraints: validation.NewConstraintBuilder().
					Pattern("^[a-z][a-z0-9-]+$").
					MaxLength(75).
					Build(),
			},
			{
				FieldName: "activation_policy",
				Type:      broker.JsonTypeString,
				Details:   "The activation policy specifies when the instance is activated; it is applicable only when the instance state is RUNNABLE.",
				Default:   "ALWAYS",
				Enum: map[interface{}]string{
					"ALWAYS": "Always, instance is always on.",
					"NEVER":  "Never, instance does not turn on if a request arrives.",
				},
			},
		}, commonProvisionVariables()...),
		ProvisionComputedVariables: []varcontext.DefaultVariable{
			{Name: "labels", Default: `${json.marshal(request.default_labels)}`, Overwrite: true},

			// legacy behavior dictates that empty values get defaults
			{Name: "instance_name", Default: `${instance_name == "" ? "` + identifierTemplate + `" : instance_name}`, Overwrite: true},
			{Name: "database_name", Default: `${database_name == "" ? "` + identifierTemplate + `" : database_name}`, Overwrite: true},

			// these variables are fixed for PostgreSQL
			{Name: "is_first_gen", Default: `false`, Overwrite: true},
			{Name: "binlog", Default: `false`, Overwrite: true},

			// validation
			{Name: "_", Default: `${assert(disk_size <= max_disk_size, "disk size (${disk_size}) is greater than max allowed disk size for this plan (${max_disk_size})")}`, Overwrite: true},
		},

		DefaultRoleWhitelist:  roleWhitelist(),
		BindInputVariables:    commonBindVariables(),
		BindOutputVariables:   commonBindOutputVariables(),
		BindComputedVariables: commonBindComputedVariables(),
		PlanVariables: []broker.BrokerVariable{
			{
				FieldName: "tier",
				Type:      broker.JsonTypeString,
				Details:   "A string of the form db-custom-[CPUS]-[MEMORY_MBS], where memory is at least 3840.",
				Required:  true,
			},
			{
				FieldName: "pricing_plan",
				Type:      broker.JsonTypeString,
				Details:   "The pricing plan.",
				Enum: map[interface{}]string{
					"PER_USE": "Per-Use",
				},
				Required: true,
			},
			{
				FieldName: "max_disk_size",
				Type:      broker.JsonTypeString,
				Details:   "Maximum disk size in GB, 10 is the minimum.",
				Default:   "10",
				Required:  true,
			},
		},
		Examples: []broker.ServiceExample{
			{
				Name:        "Dedicated Machine Sandbox",
				Description: "A low end PostgreSQL sandbox that uses a dedicated machine.",
				PlanId:      "c4e68ab5-34ca-4d02-857d-3e6b3ab079a7",
				ProvisionParams: map[string]interface{}{
					"backups_enabled": "false",
					"binlog":          "false",
					"disk_size":       "25",
				},
				BindParams: map[string]interface{}{
					"role": "cloudsql.editor",
				},
			},
			{
				Name:        "Development Sandbox",
				Description: "An inexpensive PostgreSQL sandbox for developing with no backups.",
				PlanId:      "2513d4d9-684b-4c3c-add4-6404969006de",
				ProvisionParams: map[string]interface{}{
					"backups_enabled": "false",
					"binlog":          "false",
					"disk_size":       "10",
				},
				BindParams: map[string]interface{}{
					"role": "cloudsql.editor",
				},
			},
		},
		ProviderBuilder: func(projectId string, auth *jwt.Config, logger lager.Logger) broker.ServiceProvider {
			bb := broker_base.NewBrokerBase(projectId, auth, logger)
			return &CloudSQLBroker{BrokerBase: bb}
		},
		IsBuiltin: true,
	}
}<|MERGE_RESOLUTION|>--- conflicted
+++ resolved
@@ -29,8 +29,7 @@
 // PostgresServiceDefinition creates a new ServiceDefinition object for the PostgreSQL service.
 func PostgresServiceDefinition() *broker.ServiceDefinition {
 	return &broker.ServiceDefinition{
-<<<<<<< HEAD
-		Id:               "cbad6d78-a73c-432d-b8ff-b219a17a803a",
+		Id:               PostgresServiceId,
 		Name:             "google-cloudsql-postgres",
 		Description:      "Google CloudSQL for PostgreSQL is a fully-managed PostgreSQL database service.",
 		DisplayName:      "Google CloudSQL for PostgreSQL",
@@ -177,131 +176,6 @@
 				ServiceProperties: map[string]string{"tier": "db-custom-64-425984", "max_disk_size": "10230"},
 			},
 		},
-=======
-		Name: "google-cloudsql-postgres",
-		DefaultServiceDefinition: `{
-        "id": "cbad6d78-a73c-432d-b8ff-b219a17a803a",
-        "description": "Google Cloud SQL is a fully-managed PostgreSQL database service.",
-        "name": "google-cloudsql-postgres",
-        "bindable": true,
-        "plan_updateable": false,
-        "metadata": {
-	          "displayName": "Google CloudSQL PostgreSQL",
-	          "longDescription": "Google Cloud SQL is a fully-managed MySQL database service.",
-	          "documentationUrl": "https://cloud.google.com/sql/docs/",
-	          "supportUrl": "https://cloud.google.com/support/",
-	          "imageUrl": "https://cloud.google.com/_static/images/cloud/products/logos/svg/sql.svg"
-        },
-        "tags": ["gcp", "cloudsql", "postgres"],
-        "plans":[
-				    {
-				        "service_properties": { "tier": "db-f1-micro", "max_disk_size": "3062" },
-				        "description": "PostgreSQL on a db-f1-micro (Shared CPUs, 0.6 GB/RAM, 3062 GB/disk, 250 Connections)",
-				        "id": "2513d4d9-684b-4c3c-add4-6404969006de",
-				        "name": "postgres-db-f1-micro",
-				        "free": false
-				    },
-				    {
-				        "service_properties": { "tier": "db-g1-small", "max_disk_size": "3062" },
-				        "description": "PostgreSQL on a db-g1-small (Shared CPUs, 1.7 GB/RAM, 3062 GB/disk, 1,000 Connections)",
-				        "id": "6c1174d8-243c-44d1-b7a8-e94a779f67f5",
-				        "name": "postgres-db-g1-small",
-				        "free": false
-				    },
-				    {
-				        "service_properties": { "tier": "db-custom-1-3840", "max_disk_size": "10230" },
-				        "description": "PostgreSQL with 1 CPU, 3.75 GB/RAM, 10230 GB/disk, supporting 4,000 connections.",
-				        "id": "c4e68ab5-34ca-4d02-857d-3e6b3ab079a7",
-				        "name": "postgres-db-n1-standard-1",
-				        "free": false
-				    },
-				    {
-				        "service_properties": { "tier": "db-custom-2-7680", "max_disk_size": "10230" },
-				        "description": "PostgreSQL with 2 CPUs, 7.5 GB/RAM, 10230 GB/disk, supporting 4,000 connections.",
-				        "id": "3f578ecf-885c-4b60-b38b-60272f34e00f",
-				        "name": "postgres-db-n1-standard-2",
-				        "free": false
-				    },
-				    {
-				        "service_properties": { "tier": "db-custom-4-15360", "max_disk_size": "10230" },
-				        "description": "PostgreSQL with 4 CPUs, 15 GB/RAM, 10230 GB/disk, supporting 4,000 connections.",
-				        "id": "b7fcab5d-d66d-4e82-af16-565e84cef7f9",
-				        "name": "postgres-db-n1-standard-4",
-				        "free": false
-				    },
-				    {
-				        "service_properties": { "tier": "db-custom-8-30720", "max_disk_size": "10230" },
-				        "description": "PostgreSQL with 8 CPUs, 30 GB/RAM, 10230 GB/disk, supporting 4,000 connections.",
-				        "id": "4b2fa14a-caf1-42e0-bd8c-3342502008a8",
-				        "name": "postgres-db-n1-standard-8",
-				        "free": false
-				    },
-				    {
-				        "service_properties": { "tier": "db-custom-16-61440", "max_disk_size": "10230" },
-				        "description": "PostgreSQL with 16 CPUs, 60 GB/RAM, 10230 GB/disk, supporting 4,000 connections.",
-				        "id": "ca2e770f-bfa5-4fb7-a249-8b943c3474ca",
-				        "name": "postgres-db-n1-standard-16",
-				        "free": false
-				    },
-				    {
-				        "service_properties": { "tier": "db-custom-32-122880", "max_disk_size": "10230" },
-				        "description": "PostgreSQL with 32 CPUs, 120 GB/RAM, 10230 GB/disk, supporting 4,000 connections.",
-				        "id": "b44f8294-b003-4a50-80c2-706858073f44",
-				        "name": "postgres-db-n1-standard-32",
-				        "free": false
-				    },
-				    {
-				        "service_properties": { "tier": "db-custom-64-245760", "max_disk_size": "10230" },
-				        "description": "PostgreSQL with 64 CPUs, 240 GB/RAM, 10230 GB/disk, supporting 4,000 connections.",
-				        "id": "d97326e0-5af2-4da5-b970-b4772d59cded",
-				        "name": "postgres-db-n1-standard-64",
-				        "free": false
-				    },
-				    {
-				        "service_properties": {"tier": "db-custom-2-13312", "max_disk_size": "10230" },
-				        "description": "PostgreSQL with 2 CPUs, 13 GB/RAM, 10230 GB/disk, supporting 4,000 connections.",
-				        "id": "c10f8691-02f5-44eb-989f-7217393012ca",
-				        "name": "postgres-db-n1-highmem-2",
-				        "free": false
-				    },
-				    {
-				        "service_properties": { "tier": "db-custom-4-26624", "max_disk_size": "10230" },
-				        "description": "PostgreSQL with 4 CPUs, 26 GB/RAM, 10230 GB/disk, supporting 4,000 connections.",
-				        "id": "610cc78d-d26a-41a9-90b7-547a44517f03",
-				        "name": "postgres-db-n1-highmem-4",
-				        "free": false
-				    },
-				    {
-				        "service_properties": { "tier": "db-custom-8-53248",  "max_disk_size": "10230" },
-				        "description": "PostgreSQL with 8 CPUs, 52 GB/RAM, 10230 GB/disk, supporting 4,000 connections.",
-				        "id": "2a351e8d-958d-4c4f-ae46-c984fec18740",
-				        "name": "postgres-db-n1-highmem-8",
-				        "free": false
-				    },
-				    {
-				        "service_properties": { "tier": "db-custom-16-106496", "max_disk_size": "10230" },
-				        "description": "PostgreSQL with 16 CPUs, 104 GB/RAM, 10230 GB/disk, supporting 4,000 connections.",
-				        "id": "51d3ca0c-9d21-447d-a395-3e0dc0659775",
-				        "name": "postgres-db-n1-highmem-16",
-				        "free": false
-				    },
-				    {
-				        "service_properties": { "tier": "db-custom-32-212992", "max_disk_size": "10230" },
-				        "description": "PostgreSQL with 32 CPUs, 208 GB/RAM, 10230 GB/disk, supporting 4,000 connections.",
-				        "id": "2e72b386-f7ce-4f0d-a149-9f9a851337d4",
-				        "name": "postgres-db-n1-highmem-32",
-				        "free": false
-				    },
-				    {
-				        "service_properties": { "tier": "db-custom-64-425984", "max_disk_size": "10230" },
-				        "description": "PostgreSQL with 64 CPUs, 416 GB/RAM, 10230 GB/disk, supporting 4,000 connections.",
-				        "id": "82602649-e4ac-4a2f-b80d-dacd745aed6a",
-				        "name": "postgres-db-n1-highmem-64",
-				        "free": false
-				    }
-				]
-    }`,
->>>>>>> 98e51544
 		ProvisionInputVariables: append([]broker.BrokerVariable{
 			{
 				FieldName: "instance_name",
