--- conflicted
+++ resolved
@@ -236,30 +236,15 @@
 // Bind creates a new username, password, and set of ssl certs for the given instance.
 // The function may be slow to return because CloudSQL operations are asynchronous.
 // The default PCF service broker timeout may need to be raised to 90 or 120 seconds to accommodate the long bind time.
-<<<<<<< HEAD
-func (b *CloudSQLBroker) Bind(ctx context.Context, instance models.ServiceInstanceDetails, bindingID string, details brokerapi.BindDetails) (models.ServiceBindingCredentials, error) {
+func (b *CloudSQLBroker) Bind(ctx context.Context, instance models.ServiceInstanceDetails, bindingID string, details brokerapi.BindDetails) (map[string]interface{}, error) {
 	// get context before trying to create anything to catch errors early
-=======
-func (b *CloudSQLBroker) Bind(ctx context.Context, instanceID, bindingID string, details brokerapi.BindDetails) (map[string]interface{}, error) {
-	// get context before trying to create anything to catch errors early
-	cloudDb, err := db_service.GetServiceInstanceDetailsById(ctx, instanceID)
-	if err != nil {
-		return nil, brokerapi.ErrInstanceDoesNotExist
-	}
-
->>>>>>> 7c424e7b
 	params := make(map[string]interface{})
 	if err := json.Unmarshal(details.RawParameters, &params); err != nil {
 		return nil, fmt.Errorf("Error unmarshalling parameters: %s", err)
 	}
 
-<<<<<<< HEAD
 	if err := b.ensureUsernamePassword(instance.ID, bindingID, &details); err != nil {
-		return models.ServiceBindingCredentials{}, err
-=======
-	if err := b.ensureUsernamePassword(instanceID, bindingID, &details); err != nil {
 		return nil, err
->>>>>>> 7c424e7b
 	}
 
 	combinedCreds := varcontext.Builder()
