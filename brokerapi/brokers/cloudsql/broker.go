--- conflicted
+++ resolved
@@ -29,12 +29,9 @@
 	"time"
 
 	"code.cloudfoundry.org/lager"
-<<<<<<< HEAD
 	"context"
+	"gcp-service-broker/utils"
 	"golang.org/x/oauth2/jwt"
-=======
-	"gcp-service-broker/utils"
->>>>>>> 3e21bf2d
 	googlecloudsql "google.golang.org/api/sqladmin/v1beta4"
 )
 
@@ -80,12 +77,8 @@
 //   - auto_resize (2nd gen only, defaults to false)
 //
 // for more information, see: https://cloud.google.com/sql/docs/admin-api/v1beta4/instances/insert
-<<<<<<< HEAD
 func (b *CloudSQLBroker) Provision(instanceId string, details models.ProvisionDetails, plan models.ServicePlan) (models.ServiceInstanceDetails, error) {
 	// validate parameters
-=======
-func (b *CloudSQLBroker) Provision(instanceId string, details models.ProvisionDetails, plan models.PlanDetails) (models.ServiceInstanceDetails, error) {
->>>>>>> 3e21bf2d
 	var params map[string]string
 	var err error
 
@@ -108,22 +101,16 @@
 
 	instanceName := params["instance_name"]
 
-<<<<<<< HEAD
 	// set default parameters or cast strings to proper values
 	firstGenTiers := []string{"d0", "d1", "d2", "d4", "d8", "d16", "d32"}
 	isFirstGen := false
 	for _, a := range firstGenTiers {
 		if a == strings.ToLower(plan.ServiceProperties["tier"]) {
 			isFirstGen = true
-=======
-	// get plan parameters
-	var planDetails map[string]string
-	if err = json.Unmarshal([]byte(plan.Features), &planDetails); err != nil {
-		return models.ServiceInstanceDetails{}, fmt.Errorf("Error unmarshalling plan features: %s", err)
+		}
 	}
 
 	var binlogEnabled = false
-	isFirstGen := false
 
 	_, versionOk := params["version"]
 	// set default parameters or cast strings to proper values
@@ -134,15 +121,6 @@
 	} else {
 		if !versionOk {
 			params["version"] = MySqlFirstGenDefaultVersion
->>>>>>> 3e21bf2d
-		}
-
-		firstGenTiers := []string{"d0", "d1", "d2", "d4", "d8", "d16", "d32"}
-
-		for _, a := range firstGenTiers {
-			if a == strings.ToLower(planDetails["tier"]) {
-				isFirstGen = true
-			}
 		}
 
 		if !isFirstGen {
@@ -176,108 +154,12 @@
 
 	var di googlecloudsql.DatabaseInstance
 	if isFirstGen {
-<<<<<<< HEAD
-
-		// set up instance resource
-		di = googlecloudsql.DatabaseInstance{
-			Name: instanceName,
-			Settings: &googlecloudsql.Settings{
-				IpConfiguration: &googlecloudsql.IpConfiguration{
-					RequireSsl:         true,
-					AuthorizedNetworks: []*googlecloudsql.AclEntry{&openAcl},
-					Ipv4Enabled:        true,
-				},
-				Tier:        plan.ServiceProperties["tier"],
-				PricingPlan: plan.ServiceProperties["pricing_plan"],
-				BackupConfiguration: &googlecloudsql.BackupConfiguration{
-					Enabled:          backupsEnabled,
-					StartTime:        backupStartTime,
-					BinaryLogEnabled: binlogEnabled,
-				},
-				ActivationPolicy: params["activation_policy"],
-				ReplicationType:  params["replication_type"],
-			},
-			DatabaseVersion: params["version"],
-			Region:          params["region"],
-		}
+
+		di = createFirstGenRequest(plan.ServiceProperties, params)
 	} else {
-		diskSize := 10
-		if _, diskSizeOk := params["disk_size"]; diskSizeOk {
-			diskSize, err = strconv.Atoi(params["disk_size"])
-			if err != nil {
-				return models.ServiceInstanceDetails{}, fmt.Errorf("Error converting disk_size gb string to int: %s", err)
-			}
-		}
-		maxDiskSize, err := strconv.Atoi(plan.ServiceProperties["max_disk_size"])
-		if err != nil {
-			return models.ServiceInstanceDetails{}, fmt.Errorf("Error converting max_disk_size gb string to int: %s", err)
-		}
-		if diskSize > maxDiskSize {
-			return models.ServiceInstanceDetails{}, errors.New("disk size is greater than max allowed disk size for this plan")
-		}
-
-		var mw *googlecloudsql.MaintenanceWindow = nil
-		day, dayOk := params["maintenance_window_day"]
-		hour, hourOk := params["maintenance_window_hour"]
-		if dayOk && hourOk {
-			intDay, err := strconv.Atoi(day)
-			if err != nil {
-				return models.ServiceInstanceDetails{}, fmt.Errorf("Error converting maintenance_window_day string to int: %s", err)
-			}
-			intHour, err := strconv.Atoi(hour)
-			if err != nil {
-				return models.ServiceInstanceDetails{}, fmt.Errorf("Error converting maintenance_window_hour string to int: %s", err)
-			}
-			mw = &googlecloudsql.MaintenanceWindow{
-				Day:         int64(intDay),
-				Hour:        int64(intHour),
-				UpdateTrack: "stable",
-			}
-		}
-
-		autoResize := false
-		if params["auto_resize"] == "true" {
-			autoResize = true
-		}
-
-		// set up instance resource
-		di = googlecloudsql.DatabaseInstance{
-			Name: instanceName,
-			Settings: &googlecloudsql.Settings{
-				IpConfiguration: &googlecloudsql.IpConfiguration{
-					RequireSsl:         true,
-					AuthorizedNetworks: []*googlecloudsql.AclEntry{&openAcl},
-					Ipv4Enabled:        true,
-				},
-				Tier:           plan.ServiceProperties["tier"],
-				DataDiskSizeGb: int64(diskSize),
-				LocationPreference: &googlecloudsql.LocationPreference{
-					Zone: params["zone"],
-				},
-				DataDiskType:      params["disk_type"],
-				MaintenanceWindow: mw,
-				PricingPlan:       SecondGenPricingPlan,
-				BackupConfiguration: &googlecloudsql.BackupConfiguration{
-					Enabled:          backupsEnabled,
-					StartTime:        backupStartTime,
-					BinaryLogEnabled: binlogEnabled,
-				},
-				ActivationPolicy:  params["activation_policy"],
-				ReplicationType:   params["replication_type"],
-				StorageAutoResize: &autoResize,
-			},
-			DatabaseVersion: params["version"],
-			Region:          params["region"],
-			FailoverReplica: &googlecloudsql.DatabaseInstanceFailoverReplica{
-				Name: params["failover_replica_name"],
-			},
-=======
-		di = createFirstGenRequest(planDetails, params)
-	} else {
-		di, err = createInstanceRequest(planDetails, params)
+		di, err = createInstanceRequest(plan.ServiceProperties, params)
 		if err != nil {
 			return models.ServiceInstanceDetails{}, err
->>>>>>> 3e21bf2d
 		}
 
 	}
@@ -382,7 +264,7 @@
 			PricingPlan:       SecondGenPricingPlan,
 			ActivationPolicy:  params["activation_policy"],
 			ReplicationType:   params["replication_type"],
-			StorageAutoResize: autoResize,
+			StorageAutoResize: &autoResize,
 		},
 		DatabaseVersion: params["version"],
 		Region:          params["region"],
