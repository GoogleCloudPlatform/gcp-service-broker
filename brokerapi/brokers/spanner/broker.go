// Copyright 2018 the Service Broker Project Authors.
//
// Licensed under the Apache License, Version 2.0 (the "License");
// you may not use this file except in compliance with the License.
// You may obtain a copy of the License at
//
//      http://www.apache.org/licenses/LICENSE-2.0
//
// Unless required by applicable law or agreed to in writing, software
// distributed under the License is distributed on an "AS IS" BASIS,
// WITHOUT WARRANTIES OR CONDITIONS OF ANY KIND, either express or implied.
// See the License for the specific language governing permissions and
// limitations under the License.

package spanner

import (
	"context"
	"encoding/json"
	"fmt"
	"strconv"

	googlespanner "cloud.google.com/go/spanner/admin/instance/apiv1"
	"github.com/GoogleCloudPlatform/gcp-service-broker/brokerapi/brokers/broker_base"
	"github.com/GoogleCloudPlatform/gcp-service-broker/brokerapi/brokers/models"
	"github.com/GoogleCloudPlatform/gcp-service-broker/brokerapi/brokers/name_generator"
	"github.com/GoogleCloudPlatform/gcp-service-broker/db_service"
	"github.com/pivotal-cf/brokerapi"
	"google.golang.org/api/option"
	instancepb "google.golang.org/genproto/googleapis/spanner/admin/instance/v1"
)

// PubSubBroker is the service-broker back-end for creating Spanner databases
// and accounts
type SpannerBroker struct {
	broker_base.BrokerBase
}

// InstanceInformation holds the details needed to connect to a Spanner instance
// after it has been provisioned
type InstanceInformation struct {
	InstanceId string `json:"instance_id"`
}

// Provision creates a new Spanner Instance identified by the name provided in
// details.RawParameters.name and an optional region (defaults to
// regional-us-central1) and optional display_name
func (s *SpannerBroker) Provision(instanceId string, details brokerapi.ProvisionDetails, plan models.ServicePlan) (models.ServiceInstanceDetails, error) {
	var err error
	var params map[string]string

	if len(details.RawParameters) == 0 {
		params = map[string]string{}
	} else if err = json.Unmarshal(details.RawParameters, &params); err != nil {
		return models.ServiceInstanceDetails{}, fmt.Errorf("Error unmarshalling parameters: %s", err)
	}

	// Ensure there is a name for this instance
	if _, ok := params["name"]; !ok {
		params["name"] = name_generator.Basic.InstanceNameWithSeparator("-")
	}

	// set up client

	co := option.WithUserAgent(models.CustomUserAgent)
	ct := option.WithTokenSource(s.HttpConfig.TokenSource(context.Background()))
	client, err := googlespanner.NewInstanceAdminClient(context.Background(), co, ct)
	if err != nil {
		return models.ServiceInstanceDetails{}, fmt.Errorf("Error creating client: %s", err)
	}

	// set up params
	numNodes, err := strconv.Atoi(plan.ServiceProperties["num_nodes"])
	if err != nil {
		return models.ServiceInstanceDetails{}, fmt.Errorf("Error getting number of nodes: %s", err)
	}

	displayName := params["name"]
	if customerDisplayName, ok := params["display_name"]; ok {
		displayName = customerDisplayName
	}

	loc, ok := params["location"]
	if !ok {
		loc = "projects/" + s.ProjectId + "/instanceConfigs/regional-us-central1"
	} else {
		loc = "projects/" + s.ProjectId + "/instanceConfigs/" + loc
	}

	// create instance
	op, err := client.CreateInstance(context.Background(), &instancepb.CreateInstanceRequest{
		Parent:     "projects/" + s.ProjectId,
		InstanceId: params["name"],
		Instance: &instancepb.Instance{
			Name:        "projects/" + s.ProjectId + "/instances/" + params["name"],
			DisplayName: displayName,
			NodeCount:   int32(numNodes),
			Config:      loc,
		},
	})
	if err != nil {
		return models.ServiceInstanceDetails{}, fmt.Errorf("Error creating instance: %s", err)
	}

	// save off instance information
	ii := InstanceInformation{
		InstanceId: params["name"],
	}

	otherDetails, err := json.Marshal(ii)
	if err != nil {
		return models.ServiceInstanceDetails{}, fmt.Errorf("Error marshalling other details: %s", err)
	}

	i := models.ServiceInstanceDetails{
		Name:         params["name"],
		Url:          "",
		Location:     loc,
		OtherDetails: string(otherDetails),
	}

	err = createCloudOperation(op, instanceId, details.ServiceID)
	if err != nil {
		return models.ServiceInstanceDetails{}, fmt.Errorf("Error saving operation to database: %s", err)
	}

	return i, nil
}

// PollInstance gets the last operation for this instance and polls its status
func (s *SpannerBroker) PollInstance(instanceId string) (bool, error) {

	var op models.CloudOperation

	if err := db_service.DbConnection.Where("service_instance_id = ?", instanceId).First(&op).Error; err != nil {
		return false, fmt.Errorf("Could not locate CloudOperation in database: %s", err)
	}

	var instance models.ServiceInstanceDetails

	if err := db_service.DbConnection.Where("id = ?", instanceId).First(&instance).Error; err != nil {
		return false, brokerapi.ErrInstanceDoesNotExist
	}

	// we're polling on instance deletion, which is synchronous, unlike creation. Exit early if the instance has been deleted
	wasDelete, err := s.LastOperationWasDelete(instanceId)

	if err != nil {
		return false, fmt.Errorf("Can't check last operation type: %s", err)
	}
	if wasDelete {
		return true, nil
	}

	ct := option.WithTokenSource(s.HttpConfig.TokenSource(context.Background()))
	client, err := googlespanner.NewInstanceAdminClient(context.Background(), ct)
	if err != nil {
		return false, fmt.Errorf("Error creating client: %s", err)
	}

	spannerOp := client.CreateInstanceOperation(op.Name)

	spannerInstance, err := spannerOp.Poll(context.Background())
	done := spannerOp.Done()

	// from https://godoc.org/cloud.google.com/go/spanner/admin/instance/apiv1#InstanceOperation.Poll
	if spannerInstance == nil && err != nil && !done {
		return false, fmt.Errorf("Error checking operation status: %s", err)
	} else if spannerInstance == nil && err != nil && done {
		op.Status = "FAILED"
		op.ErrorMessage = err.Error()

		if dberr := db_service.DbConnection.Save(&op).Error; dberr != nil {
			return false, fmt.Errorf(`Error saving operation details to database: %s.`, dberr)
		}

		return true, fmt.Errorf("Error provisioning instance: %v", err)
	} else if spannerInstance == nil && err == nil && !done {
		op.Status = string(instancepb.Instance_STATE_UNSPECIFIED)

		if err = db_service.DbConnection.Save(&op).Error; err != nil {
			return false, fmt.Errorf(`Error saving operation details to database: %s.`, err)
		}

		return false, nil
	} else if spannerInstance != nil && err == nil && done {
		op.Status = spannerInstance.State.String()

		if err = db_service.DbConnection.Save(&op).Error; err != nil {
			return false, fmt.Errorf(`Error saving operation details to database: %s.`, err)
		}

		return true, nil
	}

	return false, fmt.Errorf("unknown error")
}

func createCloudOperation(op *googlespanner.CreateInstanceOperation, instanceId string, serviceId string) error {
	errorStr := ""
	if _, err := op.Poll(context.Background()); err != nil {
		errorStr = err.Error()
	}

	metadata, err := op.Metadata()
	if err != nil {
		return fmt.Errorf("Error getting operation metadata: %s", err)
	}

	startTime := ""
	if metadata.StartTime != nil {
		startTime = metadata.StartTime.String()
	}

	currentState := models.CloudOperation{
		Name:              op.Name(),
		ErrorMessage:      errorStr,
		InsertTime:        startTime,
		OperationType:     "SPANNER_OPERATION",
		StartTime:         startTime,
		Status:            metadata.Instance.State.String(),
		ServiceId:         serviceId,
		ServiceInstanceId: instanceId,
	}

	if err = db_service.DbConnection.Create(&currentState).Error; err != nil {
		return fmt.Errorf("Error saving operation details to database: %s. Services relying on async deprovisioning will not be able to complete deprovisioning", err)
	}
	return nil
}

<<<<<<< HEAD
// Deprovision deletes the instance associated with the given instanceID string
func (s *SpannerBroker) Deprovision(instanceID string, details brokerapi.DeprovisionDetails) error {
	var err error

	instance := models.ServiceInstanceDetails{}
	if err = db_service.DbConnection.Where("ID = ?", instanceID).First(&instance).Error; err != nil {
		return brokerapi.ErrInstanceDoesNotExist
	}

=======
// deletes the instance associated with the given instanceID string
func (s *SpannerBroker) Deprovision(ctx context.Context, instance models.ServiceInstanceDetails, details brokerapi.DeprovisionDetails) error {
>>>>>>> 34b237e0
	// set up client
	co := option.WithUserAgent(models.CustomUserAgent)
	ct := option.WithTokenSource(s.HttpConfig.TokenSource(ctx))
	client, err := googlespanner.NewInstanceAdminClient(ctx, co, ct)
	if err != nil {
		return fmt.Errorf("Error creating client: %s", err)
	}

	// delete instance
	err = client.DeleteInstance(context.Background(), &instancepb.DeleteInstanceRequest{
		Name: "projects/" + s.ProjectId + "/instances/" + instance.Name,
	})

	if err != nil {
		return fmt.Errorf("Error deleting instance: %s", err)
	}

	return nil
}

// ProvisionsAsync indicates that Spanner uses asynchronous provisioning
func (s *SpannerBroker) ProvisionsAsync() bool {
	return true
}

// LastOperationWasDelete is used during polling of async operations to check
// if the workflow is a provision or deprovision flow based off the type of the
// most recent operation
// since spanner deprovisions synchronously, the last operation will never have
// been delete
func (s *SpannerBroker) LastOperationWasDelete(instanceId string) (bool, error) {
	return false, nil
}<|MERGE_RESOLUTION|>--- conflicted
+++ resolved
@@ -30,7 +30,7 @@
 	instancepb "google.golang.org/genproto/googleapis/spanner/admin/instance/v1"
 )
 
-// PubSubBroker is the service-broker back-end for creating Spanner databases
+// SpannerBroker is the service-broker back-end for creating Spanner databases
 // and accounts
 type SpannerBroker struct {
 	broker_base.BrokerBase
@@ -229,20 +229,8 @@
 	return nil
 }
 
-<<<<<<< HEAD
 // Deprovision deletes the instance associated with the given instanceID string
-func (s *SpannerBroker) Deprovision(instanceID string, details brokerapi.DeprovisionDetails) error {
-	var err error
-
-	instance := models.ServiceInstanceDetails{}
-	if err = db_service.DbConnection.Where("ID = ?", instanceID).First(&instance).Error; err != nil {
-		return brokerapi.ErrInstanceDoesNotExist
-	}
-
-=======
-// deletes the instance associated with the given instanceID string
 func (s *SpannerBroker) Deprovision(ctx context.Context, instance models.ServiceInstanceDetails, details brokerapi.DeprovisionDetails) error {
->>>>>>> 34b237e0
 	// set up client
 	co := option.WithUserAgent(models.CustomUserAgent)
 	ct := option.WithTokenSource(s.HttpConfig.TokenSource(ctx))
