--- conflicted
+++ resolved
@@ -142,12 +142,8 @@
 		Email:          newSA.Email,
 		UniqueId:       newSA.UniqueId,
 		PrivateKeyData: newSAKey.PrivateKeyData,
-<<<<<<< HEAD
-		ProjectId: sam.ProjectId,
+		ProjectId:      sam.ProjectId,
 		ProjectNumber: strconv.FormatInt(project.ProjectNumber, 10),
-=======
-		ProjectId:      sam.ProjectId,
->>>>>>> 78e5aeaa
 	}
 
 	saBytes, err := json.Marshal(&newSAInfo)
