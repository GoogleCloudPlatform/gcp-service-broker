hash: d68e0a2f0123e2243c416987db37959f25cdf9a136f39652da1645b8a29b8764
<<<<<<< HEAD
updated: 2018-08-24T08:57:20.591814758-07:00
=======
updated: 2018-08-27T09:29:47.80339545-07:00
>>>>>>> 67c2e44e
imports:
- name: cloud.google.com/go
  version: b1954287c11b66ec6972819af95ccd7af1b3cdb1
  subpackages:
  - bigquery
  - bigtable
  - bigtable/internal/gax
  - bigtable/internal/option
  - compute/metadata
  - iam
  - internal
  - internal/optional
  - internal/trace
  - internal/version
  - longrunning
  - longrunning/autogen
  - pubsub
  - pubsub/apiv1
  - pubsub/internal/distribution
  - spanner/...
  - spanner/admin/instance/apiv1
  - storage
- name: code.cloudfoundry.org/lager
  version: b60e04e119450552243196105bae0d42179ee0ca
- name: contrib.go.opencensus.io/exporter/stackdriver
<<<<<<< HEAD
  version: f7f5758592258ab71384efef9cdb0daf785a9ab1
=======
  version: 2f26a5d1900c27d75297423079bda98fedb6712b
>>>>>>> 67c2e44e
  subpackages:
  - propagation
- name: github.com/fsnotify/fsnotify
  version: c2828203cd70a50dcccfb2761f8b1f8ceef9a8e9
- name: github.com/go-sql-driver/mysql
  version: a0583e0143b1624142adab07e0e97fe106d99561
- name: github.com/golang/protobuf
  version: b27b920f9e71b439b873b17bf99f56467623814a
  subpackages:
  - proto
  - protoc-gen-go/descriptor
  - ptypes
  - ptypes/any
  - ptypes/duration
  - ptypes/empty
  - ptypes/timestamp
  - ptypes/wrappers
- name: github.com/googleapis/gax-go
  version: 1ef592c90f479e3ab30c6c2312e20e13881b7ea6
- name: github.com/gorilla/context
  version: 08b5f424b9271eedf6f9f0ce86cb9396ed337a42
- name: github.com/gorilla/mux
  version: 0eeaf8392f5b04950925b8a69fe70f110fa7cbfc
- name: github.com/hashicorp/hcl
  version: 8cb6e5b959231cc1119e43259c4a608f9c51a241
  subpackages:
  - hcl/ast
  - hcl/parser
  - hcl/printer
  - hcl/scanner
  - hcl/strconv
  - hcl/token
  - json/parser
  - json/scanner
  - json/token
- name: github.com/inconshreveable/mousetrap
  version: 76626ae9c91c4f2a10f34cad8ce83ea42c93bb75
- name: github.com/jinzhu/gorm
  version: 6ed508ec6a4ecb3531899a69cbc746ccf65a4166
  subpackages:
  - dialects/sqlite
- name: github.com/jinzhu/inflection
  version: 04140366298a54a039076d798123ffa108fff46c
- name: github.com/lib/pq
  version: 4ded0e9383f75c197b3a2aaa6d590ac52df6fd79
  subpackages:
  - oid
- name: github.com/magiconair/properties
  version: c2353362d570a7bfa228149c62842019201cfb71
- name: github.com/mattn/go-sqlite3
  version: 3198c7714d5f8be941dd06c30208e623aa5abf90
- name: github.com/mitchellh/mapstructure
  version: fa473d140ef3c6adf42d6b391fe76707f1f243c8
- name: github.com/pelletier/go-toml
  version: c2dbbc24a97911339e01bda0b8cabdbd8f13b602
- name: github.com/pivotal-cf/brokerapi
  version: d1fcddd951a6776bc01659143dda6aca057e98b7
  subpackages:
  - auth
- name: github.com/pivotal-golang/lager
  version: b60e04e119450552243196105bae0d42179ee0ca
- name: github.com/spf13/afero
  version: 787d034dfe70e44075ccc060d346146ef53270ad
  subpackages:
  - mem
- name: github.com/spf13/cast
  version: 8965335b8c7107321228e3e3702cab9832751bac
- name: github.com/spf13/cobra
  version: ef82de70bb3f60c65fb8eebacbb2d122ef517385
- name: github.com/spf13/jwalterweatherman
  version: 14d3d4c518341bea657dd8a226f5121c0ff8c9f2
- name: github.com/spf13/pflag
  version: d929dcbb10863323c436af3cf76cb16a6dfc9b29
- name: github.com/spf13/viper
  version: 907c19d40d9a6c9bb55f040ff4ae45271a4754b9
- name: go.opencensus.io
<<<<<<< HEAD
  version: 71e2e3e3082a525f158c187a70a4dbb59aa522b9
=======
  version: 91168ff30a428d6a67d5f5ad2526514ae93c1615
>>>>>>> 67c2e44e
  subpackages:
  - internal
  - internal/tagencoding
  - plugin/ocgrpc
  - plugin/ochttp
  - plugin/ochttp/propagation/b3
  - stats
  - stats/internal
  - stats/view
  - tag
  - trace
  - trace/internal
  - trace/propagation
- name: golang.org/x/net
<<<<<<< HEAD
  version: 4bcd98cce591d8c7061bf313d7a3cbad05b58549
=======
  version: 8a410e7b638dca158bf9e766925842f6651ff828
>>>>>>> 67c2e44e
  subpackages:
  - context
  - context/ctxhttp
  - http/httpguts
  - http2
  - http2/hpack
  - idna
  - internal/timeseries
  - trace
- name: golang.org/x/oauth2
  version: d2e6202438beef2727060aa7cabdd924d92ebfd9
  subpackages:
  - google
  - internal
  - jws
  - jwt
- name: golang.org/x/sync
  version: 1d60e4601c6fd243af51cc01ddf169918a5407ca
  subpackages:
  - errgroup
  - semaphore
- name: golang.org/x/sys
  version: 4910a1d54f876d7b22162a85f4d066d3ee649450
  subpackages:
  - unix
- name: golang.org/x/text
  version: 6e3c4e7365ddcc329f090f96e4348398f6310088
  subpackages:
  - secure/bidirule
  - transform
  - unicode/bidi
  - unicode/norm
- name: google.golang.org/api
<<<<<<< HEAD
  version: 943e5aafc110feadee8cf71cde31afa0d1bab9f8
=======
  version: 7954115fcf34e0dcda6981c9ed8a81a293f0489b
>>>>>>> 67c2e44e
  subpackages:
  - bigquery/v2
  - cloudresourcemanager/v1
  - gensupport
  - googleapi
  - googleapi/internal/uritemplates
  - googleapi/transport
  - iam/v1
  - internal
  - iterator
  - option
  - sqladmin/v1beta4
  - storage/v1
  - support/bundler
  - transport
  - transport/grpc
  - transport/http
- name: google.golang.org/appengine
  version: 4216e58b9158e5f1c906f1aca75162a46a2ec88a
  subpackages:
  - internal
  - internal/app_identity
  - internal/base
  - internal/datastore
  - internal/log
  - internal/modules
  - internal/remote_api
  - internal/socket
  - internal/urlfetch
  - socket
  - urlfetch
- name: google.golang.org/genproto
  version: c66870c02cf823ceb633bcd05be3c7cda29976f4
  subpackages:
  - googleapis/api/annotations
  - googleapis/bigtable/admin/v2
  - googleapis/bigtable/v2
  - googleapis/iam/v1
  - googleapis/longrunning
  - googleapis/pubsub/v1
  - googleapis/rpc/code
  - googleapis/rpc/status
  - googleapis/spanner/admin/instance/v1
  - protobuf/field_mask
- name: google.golang.org/grpc
  version: e00d24941bcee35dd163f4377d5371349f14baaf
  subpackages:
  - balancer
  - balancer/base
  - balancer/roundrobin
  - codes
  - connectivity
  - credentials
  - credentials/oauth
  - encoding
  - encoding/proto
  - grpclog
  - internal
  - internal/backoff
  - internal/channelz
  - internal/envconfig
  - internal/grpcrand
  - internal/transport
  - keepalive
  - metadata
  - naming
  - peer
  - resolver
  - resolver/dns
  - resolver/passthrough
  - stats
  - status
  - tap
- name: gopkg.in/validator.v2
  version: 135c24b11c19e52befcae2ec3fca5d9b78c4e98e
- name: gopkg.in/yaml.v2
  version: 5420a8b6744d3b0345ab293f6fcba19c978f1183
testImports:
- name: github.com/onsi/ginkgo
  version: 462326b1628e124b23f42e87a8f2750e3c4e2d24
  subpackages:
  - config
  - internal/codelocation
  - internal/containernode
  - internal/failer
  - internal/leafnodes
  - internal/remote
  - internal/spec
  - internal/specrunner
  - internal/suite
  - internal/testingtproxy
  - internal/writer
  - reporters
  - reporters/stenographer
  - types
- name: github.com/onsi/gomega
  version: a78ae492d53aad5a7a232d0d0462c14c400e3ee7
  subpackages:
  - format
  - internal/assertion
  - internal/asyncassertion
  - internal/testingtsupport
  - matchers
  - matchers/support/goraph/bipartitegraph
  - matchers/support/goraph/edge
  - matchers/support/goraph/node
  - matchers/support/goraph/util
  - types<|MERGE_RESOLUTION|>--- conflicted
+++ resolved
@@ -1,9 +1,5 @@
 hash: d68e0a2f0123e2243c416987db37959f25cdf9a136f39652da1645b8a29b8764
-<<<<<<< HEAD
-updated: 2018-08-24T08:57:20.591814758-07:00
-=======
 updated: 2018-08-27T09:29:47.80339545-07:00
->>>>>>> 67c2e44e
 imports:
 - name: cloud.google.com/go
   version: b1954287c11b66ec6972819af95ccd7af1b3cdb1
@@ -29,11 +25,7 @@
 - name: code.cloudfoundry.org/lager
   version: b60e04e119450552243196105bae0d42179ee0ca
 - name: contrib.go.opencensus.io/exporter/stackdriver
-<<<<<<< HEAD
-  version: f7f5758592258ab71384efef9cdb0daf785a9ab1
-=======
   version: 2f26a5d1900c27d75297423079bda98fedb6712b
->>>>>>> 67c2e44e
   subpackages:
   - propagation
 - name: github.com/fsnotify/fsnotify
@@ -110,11 +102,7 @@
 - name: github.com/spf13/viper
   version: 907c19d40d9a6c9bb55f040ff4ae45271a4754b9
 - name: go.opencensus.io
-<<<<<<< HEAD
-  version: 71e2e3e3082a525f158c187a70a4dbb59aa522b9
-=======
   version: 91168ff30a428d6a67d5f5ad2526514ae93c1615
->>>>>>> 67c2e44e
   subpackages:
   - internal
   - internal/tagencoding
@@ -129,11 +117,7 @@
   - trace/internal
   - trace/propagation
 - name: golang.org/x/net
-<<<<<<< HEAD
-  version: 4bcd98cce591d8c7061bf313d7a3cbad05b58549
-=======
   version: 8a410e7b638dca158bf9e766925842f6651ff828
->>>>>>> 67c2e44e
   subpackages:
   - context
   - context/ctxhttp
@@ -167,11 +151,7 @@
   - unicode/bidi
   - unicode/norm
 - name: google.golang.org/api
-<<<<<<< HEAD
-  version: 943e5aafc110feadee8cf71cde31afa0d1bab9f8
-=======
   version: 7954115fcf34e0dcda6981c9ed8a81a293f0489b
->>>>>>> 67c2e44e
   subpackages:
   - bigquery/v2
   - cloudresourcemanager/v1
